--- conflicted
+++ resolved
@@ -630,12 +630,8 @@
                     close(channel, CloseMode.GRACEFUL);
 
             } catch (Exception e) {
-<<<<<<< HEAD
                 // 抛出异常则将连接加入待关闭的集合
-                String desc = channel.socketDescription();
-=======
                 String desc = String.format("%s (channelId=%s)", channel.socketDescription(), channel.id());
->>>>>>> 63ea5db9
                 if (e instanceof IOException) {
                     log.debug("Connection with {} disconnected", desc, e);
                 } else if (e instanceof AuthenticationException) {
@@ -1276,22 +1272,16 @@
                     new WindowedCount(), "select", "times the I/O layer checked for new I/O to perform"));
             metricName = metrics.metricName("io-wait-time-ns-avg", metricGrpName, "The average length of time the I/O thread spent waiting for a socket ready for reads or writes in nanoseconds.", metricTags);
             this.selectTime.add(metricName, new Avg());
-<<<<<<< HEAD
             // 记录每秒select()方法平均阻塞时间
-=======
             this.selectTime.add(createIOThreadRatioMeterLegacy(metrics, metricGrpName, metricTags, "io-wait", "waiting"));
->>>>>>> 63ea5db9
             this.selectTime.add(createIOThreadRatioMeter(metrics, metricGrpName, metricTags, "io-wait", "waiting"));
 
             this.ioTime = sensor("io-time:" + tagsSuffix);
             metricName = metrics.metricName("io-time-ns-avg", metricGrpName, "The average length of time for I/O per select call in nanoseconds.", metricTags);
             // 记录I/O平均时长
             this.ioTime.add(metricName, new Avg());
-<<<<<<< HEAD
             // 记录I/O时间占总时间的时长
-=======
             this.ioTime.add(createIOThreadRatioMeterLegacy(metrics, metricGrpName, metricTags, "io", "doing I/O"));
->>>>>>> 63ea5db9
             this.ioTime.add(createIOThreadRatioMeter(metrics, metricGrpName, metricTags, "io", "doing I/O"));
 
             this.connectionsByCipher = new IntGaugeSuite<>(log, "sslCiphers", metrics,
