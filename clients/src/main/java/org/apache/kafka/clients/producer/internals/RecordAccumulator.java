--- conflicted
+++ resolved
@@ -472,45 +472,6 @@
             // attempting to append() to a partition/batch.
 
             synchronized (deque) {
-<<<<<<< HEAD
-                // When producing to a large number of partitions, this path is hot and deques are often empty.
-                // We check whether a batch exists first to avoid the more expensive checks whenever possible.
-                ProducerBatch batch = deque.peekFirst();
-                if (batch != null) {
-                    TopicPartition part = entry.getKey();
-                    // 查找分区leader的所在node
-                    Node leader = cluster.leaderFor(part);
-                    if (leader == null) {
-                        // 找不到leader不能发送消息
-                        // This is a partition for which leader is not known, but messages are available to send.
-                        // Note that entries are currently not removed from batches when deque is empty.
-                        unknownLeaderTopics.add(part.topic());
-                    } else if (!readyNodes.contains(leader) && !isMuted(part)) {
-                        long waitedTimeMs = batch.waitedTimeMs(nowMs);
-                        boolean backingOff = batch.attempts() > 0 && waitedTimeMs < retryBackoffMs;
-                        long timeToWaitMs = backingOff ? retryBackoffMs : lingerMs;
-                        boolean full = deque.size() > 1 || batch.isFull();
-                        boolean expired = waitedTimeMs >= timeToWaitMs;
-                        boolean transactionCompleting = transactionManager != null && transactionManager.isCompleting();
-                        boolean sendable = full
-                            || expired
-                            || exhausted
-                            || closed
-                            || flushInProgress()
-                            || transactionCompleting;
-                        if (sendable && !backingOff) {
-                            // 符合条件加入到可以发送消息的节点
-                            readyNodes.add(leader);
-                        } else {
-                            long timeLeftMs = Math.max(timeToWaitMs - waitedTimeMs, 0);
-                            // Note that this results in a conservative estimate since an un-sendable partition may have
-                            // a leader that will later be found to have sendable data. However, this is good enough
-                            // since we'll just wake up and then sleep again for the remaining time.
-                            // 记录下次需要调用ready方法的时间间隔
-                            nextReadyCheckDelayMs = Math.min(timeLeftMs, nextReadyCheckDelayMs);
-                        }
-                    }
-=======
                 // Deques are often empty in this path, esp with large partition counts,
                 // so we exit early if we can.
                 batch = deque.peekFirst();
@@ -524,10 +485,12 @@
             }
 
             TopicPartition part = entry.getKey();
+            // 查找分区leader的所在node
             Node leader = cluster.leaderFor(part);
             if (leader == null) {
                 // This is a partition for which leader is not known, but messages are available to send.
                 // Note that entries are currently not removed from batches when deque is empty.
+                // 找不到leader不能发送消息
                 unknownLeaderTopics.add(part.topic());
             } else if (!readyNodes.contains(leader) && !isMuted(part)) {
                 long timeToWaitMs = backingOff ? retryBackoffMs : lingerMs;
@@ -540,6 +503,7 @@
                     || flushInProgress()
                     || transactionCompleting;
                 if (sendable && !backingOff) {
+                    // 符合条件加入到可以发送消息的节点
                     readyNodes.add(leader);
                 } else {
                     long timeLeftMs = Math.max(timeToWaitMs - waitedTimeMs, 0);
@@ -547,7 +511,6 @@
                     // a leader that will later be found to have sendable data. However, this is good enough
                     // since we'll just wake up and then sleep again for the remaining time.
                     nextReadyCheckDelayMs = Math.min(timeLeftMs, nextReadyCheckDelayMs);
->>>>>>> 63ea5db9
                 }
             }
         }
@@ -653,42 +616,8 @@
                         break;
                 }
 
-<<<<<<< HEAD
-                    boolean isTransactional = transactionManager != null && transactionManager.isTransactional();
-                    ProducerIdAndEpoch producerIdAndEpoch =
-                        transactionManager != null ? transactionManager.producerIdAndEpoch() : null;
-                    // 从队列中获取一个batch
-                    // 每个TopicPartition只取一个RecordBatch
-                    ProducerBatch batch = deque.pollFirst();
-                    if (producerIdAndEpoch != null && !batch.hasSequence()) {
-                        // If the producer id/epoch of the partition do not match the latest one
-                        // of the producer, we update it and reset the sequence. This should be
-                        // only done when all its in-flight batches have completed. This is guarantee
-                        // in `shouldStopDrainBatchesForPartition`.
-                        transactionManager.maybeUpdateProducerIdAndEpoch(batch.topicPartition);
-
-                        // If the batch already has an assigned sequence, then we should not change the producer id and
-                        // sequence number, since this may introduce duplicates. In particular, the previous attempt
-                        // may actually have been accepted, and if we change the producer id and sequence here, this
-                        // attempt will also be accepted, causing a duplicate.
-                        //
-                        // Additionally, we update the next sequence number bound for the partition, and also have
-                        // the transaction manager track the batch so as to ensure that sequence ordering is maintained
-                        // even if we receive out of order responses.
-                        batch.setProducerState(producerIdAndEpoch, transactionManager.sequenceNumber(batch.topicPartition), isTransactional);
-                        transactionManager.incrementSequenceNumber(batch.topicPartition, batch.recordCount);
-                        log.debug("Assigned producerId {} and producerEpoch {} to batch with base sequence " +
-                                "{} being sent to partition {}", producerIdAndEpoch.producerId,
-                            producerIdAndEpoch.epoch, batch.baseSequence(), tp);
-
-                        transactionManager.addInFlightBatch(batch);
-                    }
-                    // 关闭Compressor及底层输出流，并将MemoryRecords设置为只读
-                    batch.close();
-                    size += batch.records().sizeInBytes();
-                    // 将这个batch放到ready集合
-                    ready.add(batch);
-=======
+                // 从队列中获取一个batch
+                // 每个TopicPartition只取一个RecordBatch
                 batch = deque.pollFirst();
 
                 boolean isTransactional = transactionManager != null && transactionManager.isTransactional();
@@ -714,7 +643,6 @@
                     log.debug("Assigned producerId {} and producerEpoch {} to batch with base sequence " +
                             "{} being sent to partition {}", producerIdAndEpoch.producerId,
                         producerIdAndEpoch.epoch, batch.baseSequence(), tp);
->>>>>>> 63ea5db9
 
                     transactionManager.addInFlightBatch(batch);
                 }
@@ -723,8 +651,10 @@
             // the rest of the work by processing outside the lock
             // close() is particularly expensive
 
+            // 关闭Compressor及底层输出流，并将MemoryRecords设置为只读
             batch.close();
             size += batch.records().sizeInBytes();
+            // 将这个batch放到ready集合
             ready.add(batch);
 
             batch.drained(now);
