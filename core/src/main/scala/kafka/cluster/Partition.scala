/**
 * Licensed to the Apache Software Foundation (ASF) under one or more
 * contributor license agreements.  See the NOTICE file distributed with
 * this work for additional information regarding copyright ownership.
 * The ASF licenses this file to You under the Apache License, Version 2.0
 * (the "License"); you may not use this file except in compliance with
 * the License.  You may obtain a copy of the License at
 *
 *    http://www.apache.org/licenses/LICENSE-2.0
 *
 * Unless required by applicable law or agreed to in writing, software
 * distributed under the License is distributed on an "AS IS" BASIS,
 * WITHOUT WARRANTIES OR CONDITIONS OF ANY KIND, either express or implied.
 * See the License for the specific language governing permissions and
 * limitations under the License.
 */
package kafka.cluster

import java.util.concurrent.locks.ReentrantReadWriteLock
import java.util.Optional
import java.util.concurrent.CompletableFuture

import kafka.api.{ApiVersion, LeaderAndIsr}
import kafka.common.UnexpectedAppendOffsetException
import kafka.controller.{KafkaController, StateChangeLogger}
import kafka.log._
import kafka.metrics.KafkaMetricsGroup
import kafka.server._
import kafka.server.checkpoints.OffsetCheckpoints
import kafka.utils.CoreUtils.{inReadLock, inWriteLock}
import kafka.utils._
import kafka.zookeeper.ZooKeeperClientException
import org.apache.kafka.common.errors._
import org.apache.kafka.common.message.{DescribeProducersResponseData, FetchResponseData}
import org.apache.kafka.common.message.LeaderAndIsrRequestData.LeaderAndIsrPartitionState
import org.apache.kafka.common.message.OffsetForLeaderEpochResponseData.EpochEndOffset
import org.apache.kafka.common.protocol.Errors
import org.apache.kafka.common.record.FileRecords.TimestampAndOffset
import org.apache.kafka.common.record.{MemoryRecords, RecordBatch}
import org.apache.kafka.common.requests._
import org.apache.kafka.common.requests.OffsetsForLeaderEpochResponse.{UNDEFINED_EPOCH, UNDEFINED_EPOCH_OFFSET}
import org.apache.kafka.common.utils.Time
import org.apache.kafka.common.{IsolationLevel, TopicPartition, Uuid}

import scala.collection.{Map, Seq}
import scala.jdk.CollectionConverters._

trait IsrChangeListener {
  def markExpand(): Unit
  def markShrink(): Unit
  def markFailed(): Unit
}

class DelayedOperations(topicPartition: TopicPartition,
                        produce: DelayedOperationPurgatory[DelayedProduce],
                        fetch: DelayedOperationPurgatory[DelayedFetch],
                        deleteRecords: DelayedOperationPurgatory[DelayedDeleteRecords]) {

  def checkAndCompleteAll(): Unit = {
    val requestKey = TopicPartitionOperationKey(topicPartition)
    fetch.checkAndComplete(requestKey)
    produce.checkAndComplete(requestKey)
    deleteRecords.checkAndComplete(requestKey)
  }

  def numDelayedDelete: Int = deleteRecords.numDelayed
}

object Partition extends KafkaMetricsGroup {
  def apply(topicPartition: TopicPartition,
            time: Time,
            replicaManager: ReplicaManager): Partition = {

    val isrChangeListener = new IsrChangeListener {
      override def markExpand(): Unit = {
        replicaManager.isrExpandRate.mark()
      }

      override def markShrink(): Unit = {
        replicaManager.isrShrinkRate.mark()
      }

      override def markFailed(): Unit = replicaManager.failedIsrUpdatesRate.mark()
    }

    val delayedOperations = new DelayedOperations(
      topicPartition,
      replicaManager.delayedProducePurgatory,
      replicaManager.delayedFetchPurgatory,
      replicaManager.delayedDeleteRecordsPurgatory)

    new Partition(topicPartition,
      replicaLagTimeMaxMs = replicaManager.config.replicaLagTimeMaxMs,
      interBrokerProtocolVersion = replicaManager.config.interBrokerProtocolVersion,
      localBrokerId = replicaManager.config.brokerId,
      time = time,
      isrChangeListener = isrChangeListener,
      delayedOperations = delayedOperations,
      metadataCache = replicaManager.metadataCache,
      logManager = replicaManager.logManager,
      alterIsrManager = replicaManager.alterIsrManager)
  }

  def removeMetrics(topicPartition: TopicPartition): Unit = {
    val tags = Map("topic" -> topicPartition.topic, "partition" -> topicPartition.partition.toString)
    removeMetric("UnderReplicated", tags)
    removeMetric("UnderMinIsr", tags)
    removeMetric("InSyncReplicasCount", tags)
    removeMetric("ReplicasCount", tags)
    removeMetric("LastStableOffsetLag", tags)
    removeMetric("AtMinIsr", tags)
  }
}


sealed trait AssignmentState {
  def replicas: Seq[Int]
  def replicationFactor: Int = replicas.size
  def isAddingReplica(brokerId: Int): Boolean = false
}

case class OngoingReassignmentState(addingReplicas: Seq[Int],
                                    removingReplicas: Seq[Int],
                                    replicas: Seq[Int]) extends AssignmentState {

  override def replicationFactor: Int = replicas.diff(addingReplicas).size // keep the size of the original replicas
  override def isAddingReplica(replicaId: Int): Boolean = addingReplicas.contains(replicaId)
}

case class SimpleAssignmentState(replicas: Seq[Int]) extends AssignmentState



sealed trait IsrState {
  /**
   * Includes only the in-sync replicas which have been committed to ZK.
   */
  def isr: Set[Int]

  /**
   * This set may include un-committed ISR members following an expansion. This "effective" ISR is used for advancing
   * the high watermark as well as determining which replicas are required for acks=all produce requests.
   *
   * Only applicable as of IBP 2.7-IV2, for older versions this will return the committed ISR
   *
   */
  def maximalIsr: Set[Int]

  /**
   * Indicates if we have an AlterIsr request inflight.
   */
  def isInflight: Boolean
}

sealed trait PendingIsrChange extends IsrState {
  def sentLeaderAndIsr: LeaderAndIsr
}

case class PendingExpandIsr(
  isr: Set[Int],
  newInSyncReplicaId: Int,
  sentLeaderAndIsr: LeaderAndIsr
) extends PendingIsrChange {
  val maximalIsr = isr + newInSyncReplicaId
  val isInflight = true

  override def toString: String = {
    s"PendingExpandIsr(isr=$isr" +
      s", newInSyncReplicaId=$newInSyncReplicaId" +
      s", sentLeaderAndIsr=$sentLeaderAndIsr" +
      ")"
  }
}

case class PendingShrinkIsr(
  isr: Set[Int],
  outOfSyncReplicaIds: Set[Int],
  sentLeaderAndIsr: LeaderAndIsr
) extends PendingIsrChange  {
  val maximalIsr = isr
  val isInflight = true

  override def toString: String = {
    s"PendingShrinkIsr(isr=$isr" +
      s", outOfSyncReplicaIds=$outOfSyncReplicaIds" +
      s", sentLeaderAndIsr=$sentLeaderAndIsr" +
      ")"
  }
}

case class CommittedIsr(
  isr: Set[Int]
) extends IsrState {
  val maximalIsr = isr
  val isInflight = false

  override def toString: String = {
    s"CommittedIsr(isr=$isr" +
      ")"
  }
}


/**
 * Data structure that represents a topic partition. The leader maintains the AR, ISR, CUR, RAR
 *
 * Concurrency notes:
 * 1) Partition is thread-safe. Operations on partitions may be invoked concurrently from different
 *    request handler threads
 * 2) ISR updates are synchronized using a read-write lock. Read lock is used to check if an update
 *    is required to avoid acquiring write lock in the common case of replica fetch when no update
 *    is performed. ISR update condition is checked a second time under write lock before performing
 *    the update
 * 3) Various other operations like leader changes are processed while holding the ISR write lock.
 *    This can introduce delays in produce and replica fetch requests, but these operations are typically
 *    infrequent.
 * 4) HW updates are synchronized using ISR read lock. @Log lock is acquired during the update with
 *    locking order Partition lock -> Log lock.
 * 5) lock is used to prevent the follower replica from being updated while ReplicaAlterDirThread is
 *    executing maybeReplaceCurrentWithFutureReplica() to replace follower replica with the future replica.
 */
class Partition(val topicPartition: TopicPartition,
                val replicaLagTimeMaxMs: Long,
                interBrokerProtocolVersion: ApiVersion,
                localBrokerId: Int, // 当前Broker的id，可以与replicaId比较，从而判断指定的Replica对是否表示本地副本
                time: Time,
                isrChangeListener: IsrChangeListener,
                delayedOperations: DelayedOperations,
                metadataCache: MetadataCache,
                logManager: LogManager, // 当前Broker上的LogManager对象
                alterIsrManager: AlterIsrManager) extends Logging with KafkaMetricsGroup {

  def topic: String = topicPartition.topic
  def partitionId: Int = topicPartition.partition

  private val stateChangeLogger = new StateChangeLogger(localBrokerId, inControllerContext = false, None)
  private val remoteReplicasMap = new Pool[Int, Replica]
  // The read lock is only required when multiple reads are executed and needs to be in a consistent manner
  private val leaderIsrUpdateLock = new ReentrantReadWriteLock

  // lock to prevent the follower replica log update while checking if the log dir could be replaced with future log.
  private val futureLogLock = new Object()
  private var zkVersion: Int = LeaderAndIsr.initialZKVersion
  // Leader副本的年代信息
  @volatile private var leaderEpoch: Int = LeaderAndIsr.initialLeaderEpoch - 1
  // start offset for 'leaderEpoch' above (leader epoch of the current leader for this partition),
  // defined when this broker is leader for partition
  @volatile private var leaderEpochStartOffsetOpt: Option[Long] = None
  // 该分区的Leader副本的id
  @volatile var leaderReplicaIdOpt: Option[Int] = None
  @volatile private[cluster] var isrState: IsrState = CommittedIsr(Set.empty)
  @volatile var assignmentState: AssignmentState = SimpleAssignmentState(Seq.empty)

  // Logs belonging to this partition. Majority of time it will be only one log, but if log directory
  // is getting changed (as a result of ReplicaAlterLogDirs command), we may have two logs until copy
  // completes and a switch to new location is performed.
  // log and futureLog variables defined below are used to capture this
  @volatile var log: Option[UnifiedLog] = None
  // If ReplicaAlterLogDir command is in progress, this is future location of the log
  @volatile var futureLog: Option[UnifiedLog] = None

  /* Epoch of the controller that last changed the leader. This needs to be initialized correctly upon broker startup.
   * One way of doing that is through the controller's start replica state change command. When a new broker starts up
   * the controller sends it a start replica command containing the leader for each partition that the broker hosts.
   * In addition to the leader, the controller can also send the epoch of the controller that elected the leader for
   * each partition. */
  private var controllerEpoch: Int = KafkaController.InitialControllerEpoch
  this.logIdent = s"[Partition $topicPartition broker=$localBrokerId] "

  private val tags = Map("topic" -> topic, "partition" -> partitionId.toString)

  newGauge("UnderReplicated", () => if (isUnderReplicated) 1 else 0, tags)
  newGauge("InSyncReplicasCount", () => if (isLeader) isrState.isr.size else 0, tags)
  newGauge("UnderMinIsr", () => if (isUnderMinIsr) 1 else 0, tags)
  newGauge("AtMinIsr", () => if (isAtMinIsr) 1 else 0, tags)
  newGauge("ReplicasCount", () => if (isLeader) assignmentState.replicationFactor else 0, tags)
  newGauge("LastStableOffsetLag", () => log.map(_.lastStableOffsetLag).getOrElse(0), tags)

  def hasLateTransaction(currentTimeMs: Long): Boolean = leaderLogIfLocal.exists(_.hasLateTransaction(currentTimeMs))

  def isUnderReplicated: Boolean = isLeader && (assignmentState.replicationFactor - isrState.isr.size) > 0

  def isUnderMinIsr: Boolean = leaderLogIfLocal.exists { isrState.isr.size < _.config.minInSyncReplicas }

  def isAtMinIsr: Boolean = leaderLogIfLocal.exists { isrState.isr.size == _.config.minInSyncReplicas }

  def isReassigning: Boolean = assignmentState.isInstanceOf[OngoingReassignmentState]

  def isAddingLocalReplica: Boolean = assignmentState.isAddingReplica(localBrokerId)

  def isAddingReplica(replicaId: Int): Boolean = assignmentState.isAddingReplica(replicaId)

  // 该集合维护了该分区的ISR集合，ISR集合是AR集合的子集
  def inSyncReplicaIds: Set[Int] = isrState.isr

  /**
    * Create the future replica if 1) the current replica is not in the given log directory and 2) the future replica
    * does not exist. This method assumes that the current replica has already been created.
    *
    * @param logDir log directory
    * @param highWatermarkCheckpoints Checkpoint to load initial high watermark from
    * @return true iff the future replica is created
    */
  def maybeCreateFutureReplica(logDir: String, highWatermarkCheckpoints: OffsetCheckpoints): Boolean = {
    // The writeLock is needed to make sure that while the caller checks the log directory of the
    // current replica and the existence of the future replica, no other thread can update the log directory of the
    // current replica or remove the future replica.
    inWriteLock(leaderIsrUpdateLock) {
      val currentLogDir = localLogOrException.parentDir
      if (currentLogDir == logDir) {
        info(s"Current log directory $currentLogDir is same as requested log dir $logDir. " +
          s"Skipping future replica creation.")
        false
      } else {
        futureLog match {
          case Some(partitionFutureLog) =>
            val futureLogDir = partitionFutureLog.parentDir
            if (futureLogDir != logDir)
              throw new IllegalStateException(s"The future log dir $futureLogDir of $topicPartition is " +
                s"different from the requested log dir $logDir")
            false
          case None =>
            createLogIfNotExists(isNew = false, isFutureReplica = true, highWatermarkCheckpoints, topicId)
            true
        }
      }
    }
  }

  def createLogIfNotExists(isNew: Boolean, isFutureReplica: Boolean, offsetCheckpoints: OffsetCheckpoints, topicId: Option[Uuid]): Unit = {
    def maybeCreate(logOpt: Option[UnifiedLog]): UnifiedLog = {
      logOpt match {
        case Some(log) =>
          trace(s"${if (isFutureReplica) "Future UnifiedLog" else "UnifiedLog"} already exists.")
          if (log.topicId.isEmpty)
            topicId.foreach(log.assignTopicId)
          log
        case None =>
          createLog(isNew, isFutureReplica, offsetCheckpoints, topicId)
      }
    }

    if (isFutureReplica) {
      this.futureLog = Some(maybeCreate(this.futureLog))
    } else {
      this.log = Some(maybeCreate(this.log))
    }
  }

  // Visible for testing
  private[cluster] def createLog(isNew: Boolean, isFutureReplica: Boolean, offsetCheckpoints: OffsetCheckpoints, topicId: Option[Uuid]): UnifiedLog = {
    def updateHighWatermark(log: UnifiedLog) = {
      val checkpointHighWatermark = offsetCheckpoints.fetch(log.parentDir, topicPartition).getOrElse {
        info(s"No checkpointed highwatermark is found for partition $topicPartition")
        0L
      }
      val initialHighWatermark = log.updateHighWatermark(checkpointHighWatermark)
      info(s"Log loaded for partition $topicPartition with initial high watermark $initialHighWatermark")
    }

    logManager.initializingLog(topicPartition)
    var maybeLog: Option[UnifiedLog] = None
    try {
      val log = logManager.getOrCreateLog(topicPartition, isNew, isFutureReplica, topicId)
      maybeLog = Some(log)
      updateHighWatermark(log)
      log
    } finally {
      logManager.finishedInitializingLog(topicPartition, maybeLog)
    }
  }

  def getReplica(replicaId: Int): Option[Replica] = Option(remoteReplicasMap.get(replicaId))

  private def checkCurrentLeaderEpoch(remoteLeaderEpochOpt: Optional[Integer]): Errors = {
    if (!remoteLeaderEpochOpt.isPresent) {
      Errors.NONE
    } else {
      val remoteLeaderEpoch = remoteLeaderEpochOpt.get
      val localLeaderEpoch = leaderEpoch
      if (localLeaderEpoch > remoteLeaderEpoch)
        Errors.FENCED_LEADER_EPOCH
      else if (localLeaderEpoch < remoteLeaderEpoch)
        Errors.UNKNOWN_LEADER_EPOCH
      else
        Errors.NONE
    }
  }

  private def getLocalLog(currentLeaderEpoch: Optional[Integer],
                          requireLeader: Boolean): Either[UnifiedLog, Errors] = {
    checkCurrentLeaderEpoch(currentLeaderEpoch) match {
      case Errors.NONE =>
        if (requireLeader && !isLeader) {
          Right(Errors.NOT_LEADER_OR_FOLLOWER)
        } else {
          log match {
            case Some(partitionLog) =>
              Left(partitionLog)
            case _ =>
              Right(Errors.NOT_LEADER_OR_FOLLOWER)
          }
        }
      case error =>
        Right(error)
    }
  }

  def localLogOrException: UnifiedLog = log.getOrElse {
    throw new NotLeaderOrFollowerException(s"Log for partition $topicPartition is not available " +
      s"on broker $localBrokerId")
  }

  def futureLocalLogOrException: UnifiedLog = futureLog.getOrElse {
    throw new NotLeaderOrFollowerException(s"Future log for partition $topicPartition is not available " +
      s"on broker $localBrokerId")
  }

  def leaderLogIfLocal: Option[UnifiedLog] = {
    log.filter(_ => isLeader)
  }

  /**
   * Returns true if this node is currently leader for the Partition.
   */
  def isLeader: Boolean = leaderReplicaIdOpt.contains(localBrokerId)

  private def localLogWithEpochOrException(currentLeaderEpoch: Optional[Integer],
                                           requireLeader: Boolean): UnifiedLog = {
    getLocalLog(currentLeaderEpoch, requireLeader) match {
      case Left(localLog) => localLog
      case Right(error) =>
        throw error.exception(s"Failed to find ${if (requireLeader) "leader" else ""} log for " +
          s"partition $topicPartition with leader epoch $currentLeaderEpoch. The current leader " +
          s"is $leaderReplicaIdOpt and the current epoch $leaderEpoch")
    }
  }

  // Visible for testing -- Used by unit tests to set log for this partition
  def setLog(log: UnifiedLog, isFutureLog: Boolean): Unit = {
    if (isFutureLog)
      futureLog = Some(log)
    else
      this.log = Some(log)
  }

  /**
   * @return the topic ID for the log or None if the log or the topic ID does not exist.
   */
  def topicId: Option[Uuid] = {
    val log = this.log.orElse(logManager.getLog(topicPartition))
    log.flatMap(_.topicId)
  }

  // remoteReplicas will be called in the hot path, and must be inexpensive
  def remoteReplicas: Iterable[Replica] =
    remoteReplicasMap.values

  def futureReplicaDirChanged(newDestinationDir: String): Boolean = {
    inReadLock(leaderIsrUpdateLock) {
      futureLog.exists(_.parentDir != newDestinationDir)
    }
  }

  def removeFutureLocalReplica(deleteFromLogDir: Boolean = true): Unit = {
    inWriteLock(leaderIsrUpdateLock) {
      futureLog = None
      if (deleteFromLogDir)
        logManager.asyncDelete(topicPartition, isFuture = true)
    }
  }

  // Return true if the future replica exists and it has caught up with the current replica for this partition
  // Only ReplicaAlterDirThread will call this method and ReplicaAlterDirThread should remove the partition
  // from its partitionStates if this method returns true
  def maybeReplaceCurrentWithFutureReplica(): Boolean = {
    // lock to prevent the log append by followers while checking if the log dir could be replaced with future log.
    futureLogLock.synchronized {
      val localReplicaLEO = localLogOrException.logEndOffset
      val futureReplicaLEO = futureLog.map(_.logEndOffset)
      if (futureReplicaLEO.contains(localReplicaLEO)) {
        // The write lock is needed to make sure that while ReplicaAlterDirThread checks the LEO of the
        // current replica, no other thread can update LEO of the current replica via log truncation or log append operation.
        inWriteLock(leaderIsrUpdateLock) {
          futureLog match {
            case Some(futurePartitionLog) =>
              if (log.exists(_.logEndOffset == futurePartitionLog.logEndOffset)) {
                logManager.replaceCurrentWithFutureLog(topicPartition)
                log = futureLog
                removeFutureLocalReplica(false)
                true
              } else false
            case None =>
              // Future replica is removed by a non-ReplicaAlterLogDirsThread before this method is called
              // In this case the partition should have been removed from state of the ReplicaAlterLogDirsThread
              // Return false so that ReplicaAlterLogDirsThread does not have to remove this partition from the
              // state again to avoid race condition
              false
          }
        }
      } else false
    }
  }

  /**
   * Delete the partition. Note that deleting the partition does not delete the underlying logs.
   * The logs are deleted by the ReplicaManager after having deleted the partition.
   */
  def delete(): Unit = {
    // need to hold the lock to prevent appendMessagesToLeader() from hitting I/O exceptions due to log being deleted
    inWriteLock(leaderIsrUpdateLock) {
      remoteReplicasMap.clear()
      assignmentState = SimpleAssignmentState(Seq.empty)
      log = None
      futureLog = None
      isrState = CommittedIsr(Set.empty)
      leaderReplicaIdOpt = None
      leaderEpochStartOffsetOpt = None
      Partition.removeMetrics(topicPartition)
    }
  }

  def getLeaderEpoch: Int = this.leaderEpoch

  def getZkVersion: Int = this.zkVersion

  /**
   * Make the local replica the leader by resetting LogEndOffset for remote replicas (there could be old LogEndOffset
   * from the time when this broker was the leader last time) and setting the new leader and ISR.
   * If the leader replica id does not change, return false to indicate the replica manager.
   * 该方法保存分区的 Leader 和 ISR 信息，同时创建必要的日志对象、重设远端 Follower 副本的 LEO值。
   * 远端 Follower 副本 : 保存在 Leader 副本本地内存中的一组 Follower 副本集合
   *
   * ReplicaManager 在处理 FETCH 请求时（多一轮Fetch 请求），会更新 remoteReplicas 中副本对象的 LEO值。
   * 同时，Leader 副本会将自己更新后的 LEO 值与 remoteReplicas 中副本的 LEO 值进行比较，来决定是否“抬高”高水位值。
   *
   * 重要步骤: 就是要重设这组远端 Follower 副本对象的 LEO 值。
   *
   * 副本的Leader角色切换
   */
  def makeLeader(partitionState: LeaderAndIsrPartitionState,
                 highWatermarkCheckpoints: OffsetCheckpoints,
                 topicId: Option[Uuid]): Boolean = {
    val (leaderHWIncremented, isNewLeader) = inWriteLock(leaderIsrUpdateLock) {
      // record the epoch of the controller that made the leadership decision. This is useful while updating the isr
      // to maintain the decision maker controller's epoch in the zookeeper path
      controllerEpoch = partitionState.controllerEpoch

      // 获取副本的ISR集合
      val isr = partitionState.isr.asScala.map(_.toInt).toSet
      // 获取需要分配的AR集合
      val addingReplicas = partitionState.addingReplicas.asScala.map(_.toInt)
      val removingReplicas = partitionState.removingReplicas.asScala.map(_.toInt)

      // 根据副本集合更新
      updateAssignmentAndIsr(
        assignment = partitionState.replicas.asScala.map(_.toInt),
        isr = isr,
        addingReplicas = addingReplicas,
        removingReplicas = removingReplicas
      )
      try {
        createLogIfNotExists(partitionState.isNew, isFutureReplica = false, highWatermarkCheckpoints, topicId)
      } catch {
        case e: ZooKeeperClientException =>
          stateChangeLogger.error(s"A ZooKeeper client exception has occurred and makeLeader will be skipping the " +
            s"state change for the partition $topicPartition with leader epoch: $leaderEpoch ", e)

          return false
      }

      val leaderLog = localLogOrException
      val leaderEpochStartOffset = leaderLog.logEndOffset
      stateChangeLogger.info(s"Leader $topicPartition starts at leader epoch ${partitionState.leaderEpoch} from " +
        s"offset $leaderEpochStartOffset with high watermark ${leaderLog.highWatermark} " +
        s"ISR ${isr.mkString("[", ",", "]")} addingReplicas ${addingReplicas.mkString("[", ",", "]")} " +
        s"removingReplicas ${removingReplicas.mkString("[", ",", "]")}. Previous leader epoch was $leaderEpoch.")

      //We cache the leader epoch here, persisting it only if it's local (hence having a log dir)
      leaderEpoch = partitionState.leaderEpoch // 更新LeaderEpoch
      leaderEpochStartOffsetOpt = Some(leaderEpochStartOffset)
      zkVersion = partitionState.zkVersion // 更新zkVersion

      // In the case of successive leader elections in a short time period, a follower may have
      // entries in its log from a later epoch than any entry in the new leader's log. In order
      // to ensure that these followers can truncate to the right offset, we must cache the new
      // leader epoch and the start offset since it should be larger than any epoch that a follower
      // would try to query.
      leaderLog.maybeAssignEpochStartOffset(leaderEpoch, leaderEpochStartOffset)

      // 检测leader是否发生变化
      val isNewLeader = !isLeader
      val curTimeMs = time.milliseconds
      // initialize lastCaughtUpTime of replicas as well as their lastFetchTimeMs and lastFetchLeaderLogEndOffset.
      remoteReplicas.foreach { replica =>
        val lastCaughtUpTimeMs = if (isrState.isr.contains(replica.brokerId)) curTimeMs else 0L
        replica.resetLastCaughtUpTime(leaderEpochStartOffset, curTimeMs, lastCaughtUpTimeMs)
      }

      // 检测Leader是否发生变化
      if (isNewLeader) {
        // mark local replica as the leader after converting hw
        leaderReplicaIdOpt = Some(localBrokerId)
        // reset log end offset for remote replicas
        // 重置所有remote replicas为 -1
        remoteReplicas.foreach { replica =>
          replica.updateFetchState(
            followerFetchOffsetMetadata = LogOffsetMetadata.UnknownOffsetMetadata,
            followerStartOffset = UnifiedLog.UnknownOffset,
            followerFetchTimeMs = 0L,
            leaderEndOffset = UnifiedLog.UnknownOffset)
        }
      }
      // we may need to increment high watermark since ISR could be down to 1
      // 尝试更新HW
      (maybeIncrementLeaderHW(leaderLog), isNewLeader)
    }
    // some delayed operations may be unblocked after HW changed
    // 如果Leader副本的HW增加了，则可能是DelayedFetch满足执行条件，所以调用tryCompleteDelayedRequests检查DelayedOperationPurgatory
    // DelayedOperationPurgatory中key为当前分区的延时操作
    if (leaderHWIncremented)
      tryCompleteDelayedRequests()
    isNewLeader
  }

  /**
   * Make the local replica the follower by setting the new leader and ISR to empty
   * If the leader replica id does not change and the new epoch is equal or one
   * greater (that is, no updates have been missed), return false to indicate to the
   * replica manager that state is already correct and the become-follower steps can be skipped
   *
   * 1. 更新 Controller Epoch 值；
   * 2. 保存副本列表（Assigned Replicas，AR）和清空 ISR；
   * 3. 创建日志对象；
   * 4. 重设 Leader 副本的 Broker ID。
   *
   * 副本的Follower角色切换
   */
  def makeFollower(partitionState: LeaderAndIsrPartitionState,
                   highWatermarkCheckpoints: OffsetCheckpoints,
                   topicId: Option[Uuid]): Boolean = {
    inWriteLock(leaderIsrUpdateLock) {
      val newLeaderBrokerId = partitionState.leader
      val oldLeaderEpoch = leaderEpoch
      // record the epoch of the controller that made the leadership decision. This is useful while updating the isr
      // to maintain the decision maker controller's epoch in the zookeeper path
      controllerEpoch = partitionState.controllerEpoch

      updateAssignmentAndIsr(
        assignment = partitionState.replicas.asScala.iterator.map(_.toInt).toSeq,
        isr = Set.empty[Int],
        addingReplicas = partitionState.addingReplicas.asScala.map(_.toInt),
        removingReplicas = partitionState.removingReplicas.asScala.map(_.toInt)
      )
      try {
        createLogIfNotExists(partitionState.isNew, isFutureReplica = false, highWatermarkCheckpoints, topicId)
      } catch {
        case e: ZooKeeperClientException =>
          stateChangeLogger.error(s"A ZooKeeper client exception has occurred. makeFollower will be skipping the " +
            s"state change for the partition $topicPartition with leader epoch: $leaderEpoch.", e)

          return false
      }

      val followerLog = localLogOrException
      val leaderEpochEndOffset = followerLog.logEndOffset
      stateChangeLogger.info(s"Follower $topicPartition starts at leader epoch ${partitionState.leaderEpoch} from " +
        s"offset $leaderEpochEndOffset with high watermark ${followerLog.highWatermark}. " +
        s"Previous leader epoch was $leaderEpoch.")

      // 更新leaderEpoch
      leaderEpoch = partitionState.leaderEpoch
      leaderEpochStartOffsetOpt = None
      // 更新zkVersion
      zkVersion = partitionState.zkVersion

      // 检测leader是否发生变化
      if (leaderReplicaIdOpt.contains(newLeaderBrokerId) && leaderEpoch == oldLeaderEpoch) {
        false
      } else {
        // 更新leaderReplicaIdOpt
        leaderReplicaIdOpt = Some(newLeaderBrokerId)
        true
      }
    }
  }

  /**
   * Update the follower's state in the leader based on the last fetch request. See
   * [[Replica.updateFetchState()]] for details.
   *
   * @return true if the follower's fetch state was updated, false if the followerId is not recognized
   */
  def updateFollowerFetchState(followerId: Int,
                               followerFetchOffsetMetadata: LogOffsetMetadata,
                               followerStartOffset: Long,
                               followerFetchTimeMs: Long,
                               leaderEndOffset: Long): Boolean = {
    getReplica(followerId) match {
      case Some(followerReplica) =>
        // No need to calculate low watermark if there is no delayed DeleteRecordsRequest
        val oldLeaderLW = if (delayedOperations.numDelayedDelete > 0) lowWatermarkIfLeader else -1L
        val prevFollowerEndOffset = followerReplica.logEndOffset
        followerReplica.updateFetchState(
          followerFetchOffsetMetadata,
          followerStartOffset,
          followerFetchTimeMs,
          leaderEndOffset)

        val newLeaderLW = if (delayedOperations.numDelayedDelete > 0) lowWatermarkIfLeader else -1L
        // check if the LW of the partition has incremented
        // since the replica's logStartOffset may have incremented
        val leaderLWIncremented = newLeaderLW > oldLeaderLW

        // Check if this in-sync replica needs to be added to the ISR.
        maybeExpandIsr(followerReplica)

        // check if the HW of the partition can now be incremented
        // since the replica may already be in the ISR and its LEO has just incremented
        val leaderHWIncremented = if (prevFollowerEndOffset != followerReplica.logEndOffset) {
          // the leader log may be updated by ReplicaAlterLogDirsThread so the following method must be in lock of
          // leaderIsrUpdateLock to prevent adding new hw to invalid log.
          inReadLock(leaderIsrUpdateLock) {
            leaderLogIfLocal.exists(leaderLog => maybeIncrementLeaderHW(leaderLog, followerFetchTimeMs))
          }
        } else {
          false
        }

        // some delayed operations may be unblocked after HW or LW changed
        if (leaderLWIncremented || leaderHWIncremented)
          tryCompleteDelayedRequests()

        debug(s"Recorded replica $followerId log end offset (LEO) position " +
          s"${followerFetchOffsetMetadata.messageOffset} and log start offset $followerStartOffset.")
        true

      case None =>
        false
    }
  }

  /**
   * Stores the topic partition assignment and ISR.
   * It creates a new Replica object for any new remote broker. The isr parameter is
   * expected to be a subset of the assignment parameter.
   *
   * Note: public visibility for tests.
   *
   * @param assignment An ordered sequence of all the broker ids that were assigned to this
   *                   topic partition
   * @param isr The set of broker ids that are known to be insync with the leader
   * @param addingReplicas An ordered sequence of all broker ids that will be added to the
    *                       assignment
   * @param removingReplicas An ordered sequence of all broker ids that will be removed from
    *                         the assignment
   */
  def updateAssignmentAndIsr(assignment: Seq[Int],
                             isr: Set[Int],
                             addingReplicas: Seq[Int],
                             removingReplicas: Seq[Int]): Unit = {
    val newRemoteReplicas = assignment.filter(_ != localBrokerId)
    val removedReplicas = remoteReplicasMap.keys.filter(!newRemoteReplicas.contains(_))

    // due to code paths accessing remoteReplicasMap without a lock,
    // first add the new replicas and then remove the old ones
    newRemoteReplicas.foreach(id => remoteReplicasMap.getAndMaybePut(id, new Replica(id, topicPartition)))
    remoteReplicasMap.removeAll(removedReplicas)

    // 更新AR集合的信息
    if (addingReplicas.nonEmpty || removingReplicas.nonEmpty)
      assignmentState = OngoingReassignmentState(addingReplicas, removingReplicas, assignment)
    else
      assignmentState = SimpleAssignmentState(assignment)
    isrState = CommittedIsr(isr)
  }

  /**
   * Check and maybe expand the ISR of the partition.
   * A replica will be added to ISR if its LEO >= current hw of the partition and it is caught up to
   * an offset within the current leader epoch. A replica must be caught up to the current leader
   * epoch before it can join ISR, because otherwise, if there is committed data between current
   * leader's HW and LEO, the replica may become the leader before it fetches the committed data
   * and the data will be lost.
   *
   * Technically, a replica shouldn't be in ISR if it hasn't caught up for longer than replicaLagTimeMaxMs,
   * even if its log end offset is >= HW. However, to be consistent with how the follower determines
   * whether a replica is in-sync, we only check HW.
   *
   * This function can be triggered when a replica's LEO has incremented.
   *
   * ISR集合管理
   */
<<<<<<< HEAD
  private def maybeExpandIsr(followerReplica: Replica, followerFetchTimeMs: Long): Unit = {
    // follower副本不在 isr集合中，ar 集合中可查到follower副本，follower副本的leo已经追上了HW
    val needsIsrUpdate = canAddReplicaToIsr(followerReplica.brokerId) && inReadLock(leaderIsrUpdateLock) {
      needsExpandIsr(followerReplica)
    }
    if (needsIsrUpdate) {
      inWriteLock(leaderIsrUpdateLock) {
        // 获取leader副本对应的replica对象
=======
  private def maybeExpandIsr(followerReplica: Replica): Unit = {
    val needsIsrUpdate = !isrState.isInflight && canAddReplicaToIsr(followerReplica.brokerId) && inReadLock(leaderIsrUpdateLock) {
      needsExpandIsr(followerReplica)
    }
    if (needsIsrUpdate) {
      val alterIsrUpdateOpt = inWriteLock(leaderIsrUpdateLock) {
>>>>>>> 63ea5db9
        // check if this replica needs to be added to the ISR
        if (!isrState.isInflight && needsExpandIsr(followerReplica)) {
          Some(prepareIsrExpand(followerReplica.brokerId))
        } else {
          None
        }
      }
      // Send the AlterIsr request outside of the LeaderAndIsr lock since the completion logic
      // may increment the high watermark (and consequently complete delayed operations).
      alterIsrUpdateOpt.foreach(submitAlterIsr)
    }
  }

  private def needsExpandIsr(followerReplica: Replica): Boolean = {
    canAddReplicaToIsr(followerReplica.brokerId) && isFollowerAtHighwatermark(followerReplica)
  }

  private def canAddReplicaToIsr(followerReplicaId: Int): Boolean = {
    val current = isrState
    !current.isInflight && !current.isr.contains(followerReplicaId)
  }

  private def isFollowerAtHighwatermark(followerReplica: Replica): Boolean = {
    leaderLogIfLocal.exists { leaderLog =>
      val followerEndOffset = followerReplica.logEndOffset
      followerEndOffset >= leaderLog.highWatermark && leaderEpochStartOffsetOpt.exists(followerEndOffset >= _)
    }
  }

  /*
   * Returns a tuple where the first element is a boolean indicating whether enough replicas reached `requiredOffset`
   * and the second element is an error (which would be `Errors.NONE` for no error).
   *
   * Note that this method will only be called if requiredAcks = -1 and we are waiting for all replicas in ISR to be
   * fully caught up to the (local) leader's offset corresponding to this produce request before we acknowledge the
   * produce request.
   *
   * 检测HW的位置
   *
   * 检测其参数指定的消息是否已经被ISR集合中所有Follower副本同步
   */
  def checkEnoughReplicasReachOffset(requiredOffset: Long): (Boolean, Errors) = {
    leaderLogIfLocal match {
      case Some(leaderLog) =>
        // keep the current immutable replica list reference
        val curMaximalIsr = isrState.maximalIsr

        if (isTraceEnabled) {
          def logEndOffsetString: ((Int, Long)) => String = {
            case (brokerId, logEndOffset) => s"broker $brokerId: $logEndOffset"
          }

          // 获取当前的ISR集合
          val curInSyncReplicaObjects = (curMaximalIsr - localBrokerId).flatMap(getReplica)
          val replicaInfo = curInSyncReplicaObjects.map(replica => (replica.brokerId, replica.logEndOffset))
          val localLogInfo = (localBrokerId, localLogOrException.logEndOffset)
          val (ackedReplicas, awaitingReplicas) = (replicaInfo + localLogInfo).partition { _._2 >= requiredOffset}

          trace(s"Progress awaiting ISR acks for offset $requiredOffset: " +
            s"acked: ${ackedReplicas.map(logEndOffsetString)}, " +
            s"awaiting ${awaitingReplicas.map(logEndOffsetString)}")
        }

        val minIsr = leaderLog.config.minInSyncReplicas
        // 比较HW和消息的offset
        if (leaderLog.highWatermark >= requiredOffset) {
          /*
           * The topic may be configured not to accept messages if there are not enough replicas in ISR
           * in this scenario the request was already appended locally and then added to the purgatory before the ISR was shrunk
           */
          // 检测ISR集合大小是否合法
          if (minIsr <= curMaximalIsr.size)
            (true, Errors.NONE)
          else {
            // ISR集合太小
            (true, Errors.NOT_ENOUGH_REPLICAS_AFTER_APPEND)
          }
        } else
          (false, Errors.NONE)
      case None =>
        (false, Errors.NOT_LEADER_OR_FOLLOWER)
    }
  }

  /**
   * Check and maybe increment the high watermark of the partition;
   * this function can be triggered when
   *
   * 1. Partition ISR changed
   * 2. Any replica's LEO changed
   *
   * The HW is determined by the smallest log end offset among all replicas that are in sync or are considered caught-up.
   * This way, if a replica is considered caught-up, but its log end offset is smaller than HW, we will wait for this
   * replica to catch up to the HW before advancing the HW. This helps the situation when the ISR only includes the
   * leader replica and a follower tries to catch up. If we don't wait for the follower when advancing the HW, the
   * follower's log end offset may keep falling behind the HW (determined by the leader's log end offset) and therefore
   * will never be added to ISR.
   *
   * With the addition of AlterIsr, we also consider newly added replicas as part of the ISR when advancing
   * the HW. These replicas have not yet been committed to the ISR by the controller, so we could revert to the previously
   * committed ISR. However, adding additional replicas to the ISR makes it more restrictive and therefor safe. We call
   * this set the "maximal" ISR. See KIP-497 for more details
   *
   * Note There is no need to acquire the leaderIsrUpdate lock here since all callers of this private API acquire that lock
   *
   * @return true if the HW was incremented, and false otherwise.
   *
   * 尝试后移Leader副本的HW
   */
  private def maybeIncrementLeaderHW(leaderLog: UnifiedLog, curTime: Long = time.milliseconds): Boolean = {
    // maybeIncrementLeaderHW is in the hot path, the following code is written to
    // avoid unnecessary collection generation
    // 将ISR集合中最小的LEO作为新的HW
    var newHighWatermark = leaderLog.logEndOffsetMetadata
    remoteReplicasMap.values.foreach { replica =>
      // Note here we are using the "maximal", see explanation above
      if (replica.logEndOffsetMetadata.messageOffset < newHighWatermark.messageOffset &&
        (curTime - replica.lastCaughtUpTimeMs <= replicaLagTimeMaxMs || isrState.maximalIsr.contains(replica.brokerId))) {
        newHighWatermark = replica.logEndOffsetMetadata
      }
    }

    leaderLog.maybeIncrementHighWatermark(newHighWatermark) match {
      case Some(oldHighWatermark) => // 获取当前的HW
        debug(s"High watermark updated from $oldHighWatermark to $newHighWatermark")
        true

      case None =>
        def logEndOffsetString: ((Int, LogOffsetMetadata)) => String = {
          case (brokerId, logEndOffsetMetadata) => s"replica $brokerId: $logEndOffsetMetadata"
        }

        if (isTraceEnabled) {
          val replicaInfo = remoteReplicas.map(replica => (replica.brokerId, replica.logEndOffsetMetadata)).toSet
          val localLogInfo = (localBrokerId, localLogOrException.logEndOffsetMetadata)
          trace(s"Skipping update high watermark since new hw $newHighWatermark is not larger than old value. " +
            s"All current LEOs are ${(replicaInfo + localLogInfo).map(logEndOffsetString)}")
        }
        false
    }
  }

  /**
   * The low watermark offset value, calculated only if the local replica is the partition leader
   * It is only used by leader broker to decide when DeleteRecordsRequest is satisfied. Its value is minimum logStartOffset of all live replicas
   * Low watermark will increase when the leader broker receives either FetchRequest or DeleteRecordsRequest.
   */
  def lowWatermarkIfLeader: Long = {
    if (!isLeader)
      throw new NotLeaderOrFollowerException(s"Leader not local for partition $topicPartition on broker $localBrokerId")

    // lowWatermarkIfLeader may be called many times when a DeleteRecordsRequest is outstanding,
    // care has been taken to avoid generating unnecessary collections in this code
    var lowWaterMark = localLogOrException.logStartOffset
    remoteReplicas.foreach { replica =>
      if (metadataCache.hasAliveBroker(replica.brokerId) && replica.logStartOffset < lowWaterMark) {
        lowWaterMark = replica.logStartOffset
      }
    }

    futureLog match {
      case Some(partitionFutureLog) =>
        Math.min(lowWaterMark, partitionFutureLog.logStartOffset)
      case None =>
        lowWaterMark
    }
  }

  /**
   * Try to complete any pending requests. This should be called without holding the leaderIsrUpdateLock.
   */
  private def tryCompleteDelayedRequests(): Unit = delayedOperations.checkAndCompleteAll()

  // ISR集合管理
  def maybeShrinkIsr(): Unit = {
<<<<<<< HEAD
    // 判断是否需要执行ISR收缩
    val needsIsrUpdate = !isrState.isInflight && inReadLock(leaderIsrUpdateLock) {
      needsShrinkIsr()
    }
    val leaderHWIncremented = needsIsrUpdate && inWriteLock(leaderIsrUpdateLock) {
      // 如果是Leader副本
      leaderLogIfLocal.exists { leaderLog =>
        // 获取不同步的副本Id列表
        // 通过检测Follower副本的lastCaughtUpTimeMsUnderlying字段，找出已滞后的Follower集合，该滞后集合中的Follower副本会被踢出ISR集合
        // 无论是长时间没有与Leader副本进行同步还是LEO与HW相差过大，都可以通过这个字段反应出来
        val outOfSyncReplicaIds = getOutOfSyncReplicas(replicaLagTimeMaxMs)
        // 如果存在不同步的副本Id列表
        if (outOfSyncReplicaIds.nonEmpty) {
          // 计算收缩之后的ISR列表
          val outOfSyncReplicaLog = outOfSyncReplicaIds.map { replicaId =>
            val logEndOffsetMessage = getReplica(replicaId)
              .map(_.logEndOffset.toString)
              .getOrElse("unknown")
            s"(brokerId: $replicaId, endOffset: $logEndOffsetMessage)"
          }.mkString(" ")
          val newIsrLog = (isrState.isr -- outOfSyncReplicaIds).mkString(",")
          info(s"Shrinking ISR from ${isrState.isr.mkString(",")} to $newIsrLog. " +
               s"Leader: (highWatermark: ${leaderLog.highWatermark}, " +
               s"endOffset: ${leaderLog.logEndOffset}). " +
               s"Out of sync replicas: $outOfSyncReplicaLog.")

          // 更新ZooKeeper中分区的ISR数据以及Broker的元数据缓存中的数据
          shrinkIsr(outOfSyncReplicaIds)

          // we may need to increment high watermark since ISR could be down to 1
          // 尝试更新Leader副本的高水位值
          maybeIncrementLeaderHW(leaderLog)
        } else {
          // 如果不是Leader副本，什么都不做
          false
=======
    def needsIsrUpdate: Boolean = {
      !isrState.isInflight && inReadLock(leaderIsrUpdateLock) {
        needsShrinkIsr()
      }
    }

    if (needsIsrUpdate) {
      val alterIsrUpdateOpt = inWriteLock(leaderIsrUpdateLock) {
        leaderLogIfLocal.flatMap { leaderLog =>
          val outOfSyncReplicaIds = getOutOfSyncReplicas(replicaLagTimeMaxMs)
          if (!isrState.isInflight && outOfSyncReplicaIds.nonEmpty) {
            val outOfSyncReplicaLog = outOfSyncReplicaIds.map { replicaId =>
              val logEndOffsetMessage = getReplica(replicaId)
                .map(_.logEndOffset.toString)
                .getOrElse("unknown")
              s"(brokerId: $replicaId, endOffset: $logEndOffsetMessage)"
            }.mkString(" ")
            val newIsrLog = (isrState.isr -- outOfSyncReplicaIds).mkString(",")
            info(s"Shrinking ISR from ${isrState.isr.mkString(",")} to $newIsrLog. " +
              s"Leader: (highWatermark: ${leaderLog.highWatermark}, " +
              s"endOffset: ${leaderLog.logEndOffset}). " +
              s"Out of sync replicas: $outOfSyncReplicaLog.")
            Some(prepareIsrShrink(outOfSyncReplicaIds))
          } else {
            None
          }
>>>>>>> 63ea5db9
        }
      }
      // Send the AlterIsr request outside of the LeaderAndIsr lock since the completion logic
      // may increment the high watermark (and consequently complete delayed operations).
      alterIsrUpdateOpt.foreach(submitAlterIsr)
    }
<<<<<<< HEAD

    // some delayed operations may be unblocked after HW changed
    if (leaderHWIncremented)
    // 尝试解锁一下延迟请求
      tryCompleteDelayedRequests()
=======
>>>>>>> 63ea5db9
  }

  private def needsShrinkIsr(): Boolean = {
    leaderLogIfLocal.exists { _ => getOutOfSyncReplicas(replicaLagTimeMaxMs).nonEmpty }
  }

  private def isFollowerOutOfSync(replicaId: Int,
                                  leaderEndOffset: Long,
                                  currentTimeMs: Long,
                                  maxLagMs: Long): Boolean = {
    getReplica(replicaId).fold(true) { followerReplica =>
      followerReplica.logEndOffset != leaderEndOffset &&
        (currentTimeMs - followerReplica.lastCaughtUpTimeMs) > maxLagMs
    }
  }

  /**
   * If the follower already has the same leo as the leader, it will not be considered as out-of-sync,
   * otherwise there are two cases that will be handled here -
   * 1. Stuck followers: If the leo of the replica hasn't been updated for maxLagMs ms,
   *                     the follower is stuck and should be removed from the ISR
   * 2. Slow followers: If the replica has not read up to the leo within the last maxLagMs ms,
   *                    then the follower is lagging and should be removed from the ISR
   * Both these cases are handled by checking the lastCaughtUpTimeMs which represents
   * the last time when the replica was fully caught up. If either of the above conditions
   * is violated, that replica is considered to be out of sync
   *
   * If an ISR update is in-flight, we will return an empty set here
   **/
  def getOutOfSyncReplicas(maxLagMs: Long): Set[Int] = {
    val current = isrState
    if (!current.isInflight) {
      val candidateReplicaIds = current.isr - localBrokerId
      val currentTimeMs = time.milliseconds()
      val leaderEndOffset = localLogOrException.logEndOffset
      candidateReplicaIds.filter(replicaId => isFollowerOutOfSync(replicaId, leaderEndOffset, currentTimeMs, maxLagMs))
    } else {
      Set.empty
    }
  }

  private def doAppendRecordsToFollowerOrFutureReplica(records: MemoryRecords, isFuture: Boolean): Option[LogAppendInfo] = {
    if (isFuture) {
      // The read lock is needed to handle race condition if request handler thread tries to
      // remove future replica after receiving AlterReplicaLogDirsRequest.
      inReadLock(leaderIsrUpdateLock) {
        // Note the replica may be undefined if it is removed by a non-ReplicaAlterLogDirsThread before
        // this method is called
        futureLog.map { _.appendAsFollower(records) }
      }
    } else {
      // The lock is needed to prevent the follower replica from being updated while ReplicaAlterDirThread
      // is executing maybeReplaceCurrentWithFutureReplica() to replace follower replica with the future replica.
      futureLogLock.synchronized {
        Some(localLogOrException.appendAsFollower(records))
      }
    }
  }

  def appendRecordsToFollowerOrFutureReplica(records: MemoryRecords, isFuture: Boolean): Option[LogAppendInfo] = {
    try {
      doAppendRecordsToFollowerOrFutureReplica(records, isFuture)
    } catch {
      case e: UnexpectedAppendOffsetException =>
        val log = if (isFuture) futureLocalLogOrException else localLogOrException
        val logEndOffset = log.logEndOffset
        if (logEndOffset == log.logStartOffset &&
            e.firstOffset < logEndOffset && e.lastOffset >= logEndOffset) {
          // This may happen if the log start offset on the leader (or current replica) falls in
          // the middle of the batch due to delete records request and the follower tries to
          // fetch its first offset from the leader.
          // We handle this case here instead of Log#append() because we will need to remove the
          // segment that start with log start offset and create a new one with earlier offset
          // (base offset of the batch), which will move recoveryPoint backwards, so we will need
          // to checkpoint the new recovery point before we append
          val replicaName = if (isFuture) "future replica" else "follower"
          info(s"Unexpected offset in append to $topicPartition. First offset ${e.firstOffset} is less than log start offset ${log.logStartOffset}." +
               s" Since this is the first record to be appended to the $replicaName's log, will start the log from offset ${e.firstOffset}.")
          truncateFullyAndStartAt(e.firstOffset, isFuture)
          doAppendRecordsToFollowerOrFutureReplica(records, isFuture)
        } else
          throw e
    }
  }

  /**
   * 调用日志存储子系统完成消息写入
   */
  def appendRecordsToLeader(records: MemoryRecords, origin: AppendOrigin, requiredAcks: Int,
                            requestLocal: RequestLocal): LogAppendInfo = {
    val (info, leaderHWIncremented) = inReadLock(leaderIsrUpdateLock) {
      // 获取Leader副本对象
      leaderLogIfLocal match {
        case Some(leaderLog) =>
          // 获取配置指定的最小ISR集合大小的限制
          val minIsr = leaderLog.config.minInSyncReplicas
          val inSyncSize = isrState.isr.size

          // Avoid writing to leader if there are not enough insync replicas to make it safe
          // 如果当前ISR集合中副本的数量小于配置的最小限制，且生产者要求较高的可用性
          // 则不能追加消息，生产者收到一个NotEnoughReplicasException的异常
          if (inSyncSize < minIsr && requiredAcks == -1) {
            throw new NotEnoughReplicasException(s"The size of the current ISR ${isrState.isr} " +
              s"is insufficient to satisfy the min.isr requirement of $minIsr for partition $topicPartition")
          }

          // 写入Leader对应的Log
          val info = leaderLog.appendAsLeader(records, leaderEpoch = this.leaderEpoch, origin,
            interBrokerProtocolVersion, requestLocal)

          // we may need to increment high watermark since ISR could be down to 1
          // 尝试增加Leader的HW
          (info, maybeIncrementLeaderHW(leaderLog))

        case None =>
          throw new NotLeaderOrFollowerException("Leader not local for partition %s on broker %d"
            .format(topicPartition, localBrokerId))
      }
    }

    info.copy(leaderHwChange = if (leaderHWIncremented) LeaderHwChange.Increased else LeaderHwChange.Same)
  }

  def readRecords(lastFetchedEpoch: Optional[Integer],
                  fetchOffset: Long,
                  currentLeaderEpoch: Optional[Integer],
                  maxBytes: Int,
                  fetchIsolation: FetchIsolation,
                  fetchOnlyFromLeader: Boolean,
                  minOneMessage: Boolean): LogReadInfo = inReadLock(leaderIsrUpdateLock) {
    // decide whether to only fetch from leader
    val localLog = localLogWithEpochOrException(currentLeaderEpoch, fetchOnlyFromLeader)

    // Note we use the log end offset prior to the read. This ensures that any appends following
    // the fetch do not prevent a follower from coming into sync.
    val initialHighWatermark = localLog.highWatermark
    val initialLogStartOffset = localLog.logStartOffset
    val initialLogEndOffset = localLog.logEndOffset
    val initialLastStableOffset = localLog.lastStableOffset

    lastFetchedEpoch.ifPresent { fetchEpoch =>
      val epochEndOffset = lastOffsetForLeaderEpoch(currentLeaderEpoch, fetchEpoch, fetchOnlyFromLeader = false)
      val error = Errors.forCode(epochEndOffset.errorCode)
      if (error != Errors.NONE) {
        throw error.exception()
      }

      if (epochEndOffset.endOffset == UNDEFINED_EPOCH_OFFSET || epochEndOffset.leaderEpoch == UNDEFINED_EPOCH) {
        throw new OffsetOutOfRangeException("Could not determine the end offset of the last fetched epoch " +
          s"$lastFetchedEpoch from the request")
      }

      // If fetch offset is less than log start, fail with OffsetOutOfRangeException, regardless of whether epochs are diverging
      if (fetchOffset < initialLogStartOffset) {
        throw new OffsetOutOfRangeException(s"Received request for offset $fetchOffset for partition $topicPartition, " +
          s"but we only have log segments in the range $initialLogStartOffset to $initialLogEndOffset.")
      }

      if (epochEndOffset.leaderEpoch < fetchEpoch || epochEndOffset.endOffset < fetchOffset) {
        val emptyFetchData = FetchDataInfo(
          fetchOffsetMetadata = LogOffsetMetadata(fetchOffset),
          records = MemoryRecords.EMPTY,
          abortedTransactions = None
        )

        val divergingEpoch = new FetchResponseData.EpochEndOffset()
          .setEpoch(epochEndOffset.leaderEpoch)
          .setEndOffset(epochEndOffset.endOffset)

        return LogReadInfo(
          fetchedData = emptyFetchData,
          divergingEpoch = Some(divergingEpoch),
          highWatermark = initialHighWatermark,
          logStartOffset = initialLogStartOffset,
          logEndOffset = initialLogEndOffset,
          lastStableOffset = initialLastStableOffset)
      }
    }

    val fetchedData = localLog.read(fetchOffset, maxBytes, fetchIsolation, minOneMessage)
    LogReadInfo(
      fetchedData = fetchedData,
      divergingEpoch = None,
      highWatermark = initialHighWatermark,
      logStartOffset = initialLogStartOffset,
      logEndOffset = initialLogEndOffset,
      lastStableOffset = initialLastStableOffset)
  }

  def fetchOffsetForTimestamp(timestamp: Long,
                              isolationLevel: Option[IsolationLevel],
                              currentLeaderEpoch: Optional[Integer],
                              fetchOnlyFromLeader: Boolean): Option[TimestampAndOffset] = inReadLock(leaderIsrUpdateLock) {
    // decide whether to only fetch from leader
    val localLog = localLogWithEpochOrException(currentLeaderEpoch, fetchOnlyFromLeader)

    val lastFetchableOffset = isolationLevel match {
      case Some(IsolationLevel.READ_COMMITTED) => localLog.lastStableOffset
      case Some(IsolationLevel.READ_UNCOMMITTED) => localLog.highWatermark
      case None => localLog.logEndOffset
    }

    val epochLogString = if (currentLeaderEpoch.isPresent) {
      s"epoch ${currentLeaderEpoch.get}"
    } else {
      "unknown epoch"
    }

    // Only consider throwing an error if we get a client request (isolationLevel is defined) and the start offset
    // is lagging behind the high watermark
    val maybeOffsetsError: Option[ApiException] = leaderEpochStartOffsetOpt
      .filter(epochStart => isolationLevel.isDefined && epochStart > localLog.highWatermark)
      .map(epochStart => Errors.OFFSET_NOT_AVAILABLE.exception(s"Failed to fetch offsets for " +
        s"partition $topicPartition with leader $epochLogString as this partition's " +
        s"high watermark (${localLog.highWatermark}) is lagging behind the " +
        s"start offset from the beginning of this epoch ($epochStart)."))

    def getOffsetByTimestamp: Option[TimestampAndOffset] = {
      logManager.getLog(topicPartition).flatMap(log => log.fetchOffsetByTimestamp(timestamp))
    }

    // If we're in the lagging HW state after a leader election, throw OffsetNotAvailable for "latest" offset
    // or for a timestamp lookup that is beyond the last fetchable offset.
    timestamp match {
      case ListOffsetsRequest.LATEST_TIMESTAMP =>
        maybeOffsetsError.map(e => throw e)
          .orElse(Some(new TimestampAndOffset(RecordBatch.NO_TIMESTAMP, lastFetchableOffset, Optional.of(leaderEpoch))))
      case ListOffsetsRequest.EARLIEST_TIMESTAMP =>
        getOffsetByTimestamp
      case _ =>
        getOffsetByTimestamp.filter(timestampAndOffset => timestampAndOffset.offset < lastFetchableOffset)
          .orElse(maybeOffsetsError.map(e => throw e))
    }
  }

  def activeProducerState: DescribeProducersResponseData.PartitionResponse = {
    val producerState = new DescribeProducersResponseData.PartitionResponse()
      .setPartitionIndex(topicPartition.partition())

    log.map(_.activeProducers) match {
      case Some(producers) =>
        producerState
          .setErrorCode(Errors.NONE.code)
          .setActiveProducers(producers.asJava)
      case None =>
        producerState
          .setErrorCode(Errors.NOT_LEADER_OR_FOLLOWER.code)
    }

    producerState
  }

  def fetchOffsetSnapshot(currentLeaderEpoch: Optional[Integer],
                          fetchOnlyFromLeader: Boolean): LogOffsetSnapshot = inReadLock(leaderIsrUpdateLock) {
    // decide whether to only fetch from leader
    val localLog = localLogWithEpochOrException(currentLeaderEpoch, fetchOnlyFromLeader)
    localLog.fetchOffsetSnapshot
  }

  def legacyFetchOffsetsForTimestamp(timestamp: Long,
                                     maxNumOffsets: Int,
                                     isFromConsumer: Boolean,
                                     fetchOnlyFromLeader: Boolean): Seq[Long] = inReadLock(leaderIsrUpdateLock) {
    val localLog = localLogWithEpochOrException(Optional.empty(), fetchOnlyFromLeader)
    val allOffsets = localLog.legacyFetchOffsetsBefore(timestamp, maxNumOffsets)

    if (!isFromConsumer) {
      allOffsets
    } else {
      val hw = localLog.highWatermark
      if (allOffsets.exists(_ > hw))
        hw +: allOffsets.dropWhile(_ > hw)
      else
        allOffsets
    }
  }

  def logStartOffset: Long = {
    inReadLock(leaderIsrUpdateLock) {
      leaderLogIfLocal.map(_.logStartOffset).getOrElse(-1)
    }
  }

  /**
   * Update logStartOffset and low watermark if 1) offset <= highWatermark and 2) it is the leader replica.
   * This function can trigger log segment deletion and log rolling.
   *
   * Return low watermark of the partition.
   */
  def deleteRecordsOnLeader(offset: Long): LogDeleteRecordsResult = inReadLock(leaderIsrUpdateLock) {
    leaderLogIfLocal match {
      case Some(leaderLog) =>
        if (!leaderLog.config.delete)
          throw new PolicyViolationException(s"Records of partition $topicPartition can not be deleted due to the configured policy")

        val convertedOffset = if (offset == DeleteRecordsRequest.HIGH_WATERMARK)
          leaderLog.highWatermark
        else
          offset

        if (convertedOffset < 0)
          throw new OffsetOutOfRangeException(s"The offset $convertedOffset for partition $topicPartition is not valid")

        leaderLog.maybeIncrementLogStartOffset(convertedOffset, ClientRecordDeletion)
        LogDeleteRecordsResult(
          requestedOffset = convertedOffset,
          lowWatermark = lowWatermarkIfLeader)
      case None =>
        throw new NotLeaderOrFollowerException(s"Leader not local for partition $topicPartition on broker $localBrokerId")
    }
  }

  /**
    * Truncate the local log of this partition to the specified offset and checkpoint the recovery point to this offset
    *
    * @param offset offset to be used for truncation
    * @param isFuture True iff the truncation should be performed on the future log of this partition
    */
  def truncateTo(offset: Long, isFuture: Boolean): Unit = {
    // The read lock is needed to prevent the follower replica from being truncated while ReplicaAlterDirThread
    // is executing maybeReplaceCurrentWithFutureReplica() to replace follower replica with the future replica.
    inReadLock(leaderIsrUpdateLock) {
      logManager.truncateTo(Map(topicPartition -> offset), isFuture = isFuture)
    }
  }

  /**
    * Delete all data in the local log of this partition and start the log at the new offset
    *
    * @param newOffset The new offset to start the log with
    * @param isFuture True iff the truncation should be performed on the future log of this partition
    */
  def truncateFullyAndStartAt(newOffset: Long, isFuture: Boolean): Unit = {
    // The read lock is needed to prevent the follower replica from being truncated while ReplicaAlterDirThread
    // is executing maybeReplaceCurrentWithFutureReplica() to replace follower replica with the future replica.
    inReadLock(leaderIsrUpdateLock) {
      logManager.truncateFullyAndStartAt(topicPartition, newOffset, isFuture = isFuture)
    }
  }

  /**
   * Find the (exclusive) last offset of the largest epoch less than or equal to the requested epoch.
   *
   * @param currentLeaderEpoch The expected epoch of the current leader (if known)
   * @param leaderEpoch Requested leader epoch
   * @param fetchOnlyFromLeader Whether or not to require servicing only from the leader
   *
   * @return The requested leader epoch and the end offset of this leader epoch, or if the requested
   *         leader epoch is unknown, the leader epoch less than the requested leader epoch and the end offset
   *         of this leader epoch. The end offset of a leader epoch is defined as the start
   *         offset of the first leader epoch larger than the leader epoch, or else the log end
   *         offset if the leader epoch is the latest leader epoch.
   */
  def lastOffsetForLeaderEpoch(currentLeaderEpoch: Optional[Integer],
                               leaderEpoch: Int,
                               fetchOnlyFromLeader: Boolean): EpochEndOffset = {
    inReadLock(leaderIsrUpdateLock) {
      val localLogOrError = getLocalLog(currentLeaderEpoch, fetchOnlyFromLeader)
      localLogOrError match {
        case Left(localLog) =>
          localLog.endOffsetForEpoch(leaderEpoch) match {
            case Some(epochAndOffset) => new EpochEndOffset()
              .setPartition(partitionId)
              .setErrorCode(Errors.NONE.code)
              .setLeaderEpoch(epochAndOffset.leaderEpoch)
              .setEndOffset(epochAndOffset.offset)
            case None => new EpochEndOffset()
              .setPartition(partitionId)
              .setErrorCode(Errors.NONE.code)
          }
        case Right(error) => new EpochEndOffset()
          .setPartition(partitionId)
          .setErrorCode(error.code)
      }
    }
  }

  private def prepareIsrExpand(newInSyncReplicaId: Int): PendingExpandIsr = {
    // When expanding the ISR, we assume that the new replica will make it into the ISR
    // before we receive confirmation that it has. This ensures that the HW will already
    // reflect the updated ISR even if there is a delay before we receive the confirmation.
    // Alternatively, if the update fails, no harm is done since the expanded ISR puts
    // a stricter requirement for advancement of the HW.
    val isrToSend = isrState.isr + newInSyncReplicaId
    val newLeaderAndIsr = new LeaderAndIsr(localBrokerId, leaderEpoch, isrToSend.toList, zkVersion)
    val updatedState = PendingExpandIsr(isrState.isr, newInSyncReplicaId, newLeaderAndIsr)
    isrState = updatedState
    updatedState
  }

  private[cluster] def prepareIsrShrink(outOfSyncReplicaIds: Set[Int]): PendingShrinkIsr = {
    // When shrinking the ISR, we cannot assume that the update will succeed as this could
    // erroneously advance the HW if the `AlterIsr` were to fail. Hence the "maximal ISR"
    // for `PendingShrinkIsr` is the the current ISR.
    val isrToSend = isrState.isr -- outOfSyncReplicaIds
    val newLeaderAndIsr = new LeaderAndIsr(localBrokerId, leaderEpoch, isrToSend.toList, zkVersion)
    val updatedState = PendingShrinkIsr(isrState.isr, outOfSyncReplicaIds, newLeaderAndIsr)
    isrState = updatedState
    updatedState
  }

  private def submitAlterIsr(proposedIsrState: PendingIsrChange): CompletableFuture[LeaderAndIsr] = {
    debug(s"Submitting ISR state change $proposedIsrState")
    val future = alterIsrManager.submit(topicPartition, proposedIsrState.sentLeaderAndIsr, controllerEpoch)
    future.whenComplete { (leaderAndIsr, e) =>
      var hwIncremented = false
      var shouldRetry = false

      inWriteLock(leaderIsrUpdateLock) {
        if (isrState != proposedIsrState) {
          // This means isrState was updated through leader election or some other mechanism
          // before we got the AlterIsr response. We don't know what happened on the controller
          // exactly, but we do know this response is out of date so we ignore it.
          debug(s"Ignoring failed ISR update to $proposedIsrState since we have already " +
            s"updated state to $isrState")
        } else if (leaderAndIsr != null) {
          hwIncremented = handleAlterIsrUpdate(proposedIsrState, leaderAndIsr)
        } else {
          shouldRetry = handleAlterIsrError(proposedIsrState, Errors.forException(e))
        }
      }

      if (hwIncremented) {
        tryCompleteDelayedRequests()
      }

      // Send the AlterIsr request outside of the LeaderAndIsr lock since the completion logic
      // may increment the high watermark (and consequently complete delayed operations).
      if (shouldRetry) {
        submitAlterIsr(proposedIsrState)
      }
    }
  }

  /**
   * Handle a failed `AlterIsr` request. For errors which are non-retriable, we simply give up.
   * This leaves [[Partition.isrState]] in a pending state. Since the error was non-retriable,
   * we are okay staying in this state until we see new metadata from LeaderAndIsr (or an update
   * to the KRaft metadata log).
   *
   * @param proposedIsrState The ISR state change that was requested
   * @param error The error returned from [[AlterIsrManager]]
   * @return true if the `AlterIsr` request should be retried, false otherwise
   */
  private def handleAlterIsrError(
    proposedIsrState: PendingIsrChange,
    error: Errors
  ): Boolean = {
    isrChangeListener.markFailed()
    error match {
      case Errors.OPERATION_NOT_ATTEMPTED =>
        // Since the operation was not attempted, it is safe to reset back to the committed state.
        isrState = CommittedIsr(proposedIsrState.isr)
        debug(s"Failed to update ISR to $proposedIsrState since there is a pending ISR update still inflight. " +
          s"ISR state has been reset to the latest committed state $isrState")
        false
      case Errors.UNKNOWN_TOPIC_OR_PARTITION =>
        debug(s"Failed to update ISR to $proposedIsrState since the controller doesn't know about " +
          "this topic or partition. Giving up.")
        false
      case Errors.FENCED_LEADER_EPOCH =>
        debug(s"Failed to update ISR to $proposedIsrState since the leader epoch is old. Giving up.")
        false
      case Errors.INVALID_UPDATE_VERSION =>
        debug(s"Failed to update ISR to $proposedIsrState because the version is invalid. Giving up.")
        false
      case _ =>
        warn(s"Failed to update ISR to $proposedIsrState due to unexpected $error. Retrying.")
        true
    }
  }

  /**
   * Handle a successful `AlterIsr` response.
   *
   * @param proposedIsrState The ISR state change that was requested
   * @param leaderAndIsr The updated LeaderAndIsr state
   * @return true if the high watermark was successfully incremented following, false otherwise
   */
  private def handleAlterIsrUpdate(
    proposedIsrState: PendingIsrChange,
    leaderAndIsr: LeaderAndIsr
  ): Boolean = {
    // Success from controller, still need to check a few things
    if (leaderAndIsr.leaderEpoch != leaderEpoch) {
      debug(s"Ignoring new ISR $leaderAndIsr since we have a stale leader epoch $leaderEpoch.")
      isrChangeListener.markFailed()
      false
    } else if (leaderAndIsr.zkVersion < zkVersion) {
      debug(s"Ignoring new ISR $leaderAndIsr since we have a newer version $zkVersion.")
      isrChangeListener.markFailed()
      false
    } else {
      // This is one of two states:
      //   1) leaderAndIsr.zkVersion > zkVersion: Controller updated to new version with proposedIsrState.
      //   2) leaderAndIsr.zkVersion == zkVersion: No update was performed since proposed and actual state are the same.
      // In both cases, we want to move from Pending to Committed state to ensure new updates are processed.

      isrState = CommittedIsr(leaderAndIsr.isr.toSet)
      zkVersion = leaderAndIsr.zkVersion
      info(s"ISR updated to ${isrState.isr.mkString(",")} and version updated to $zkVersion")

      proposedIsrState match {
        case PendingExpandIsr(_, _, _) => isrChangeListener.markExpand()
        case PendingShrinkIsr(_, _, _) => isrChangeListener.markShrink()
      }

      // we may need to increment high watermark since ISR could be down to 1
      leaderLogIfLocal.exists(log => maybeIncrementLeaderHW(log))
    }
  }

  override def equals(that: Any): Boolean = that match {
    case other: Partition => partitionId == other.partitionId && topic == other.topic
    case _ => false
  }

  override def hashCode: Int =
    31 + topic.hashCode + 17 * partitionId

  override def toString: String = {
    val partitionString = new StringBuilder
    partitionString.append("Topic: " + topic)
    partitionString.append("; Partition: " + partitionId)
    partitionString.append("; Leader: " + leaderReplicaIdOpt)
    partitionString.append("; Replicas: " + assignmentState.replicas.mkString(","))
    partitionString.append("; ISR: " + isrState.isr.mkString(","))
    assignmentState match {
      case OngoingReassignmentState(adding, removing, _) =>
        partitionString.append("; AddingReplicas: " + adding.mkString(","))
        partitionString.append("; RemovingReplicas: " + removing.mkString(","))
      case _ =>
    }
    partitionString.toString
  }
}<|MERGE_RESOLUTION|>--- conflicted
+++ resolved
@@ -791,23 +791,14 @@
    *
    * ISR集合管理
    */
-<<<<<<< HEAD
-  private def maybeExpandIsr(followerReplica: Replica, followerFetchTimeMs: Long): Unit = {
+  private def maybeExpandIsr(followerReplica: Replica): Unit = {
     // follower副本不在 isr集合中，ar 集合中可查到follower副本，follower副本的leo已经追上了HW
-    val needsIsrUpdate = canAddReplicaToIsr(followerReplica.brokerId) && inReadLock(leaderIsrUpdateLock) {
-      needsExpandIsr(followerReplica)
-    }
-    if (needsIsrUpdate) {
-      inWriteLock(leaderIsrUpdateLock) {
-        // 获取leader副本对应的replica对象
-=======
-  private def maybeExpandIsr(followerReplica: Replica): Unit = {
     val needsIsrUpdate = !isrState.isInflight && canAddReplicaToIsr(followerReplica.brokerId) && inReadLock(leaderIsrUpdateLock) {
       needsExpandIsr(followerReplica)
     }
     if (needsIsrUpdate) {
       val alterIsrUpdateOpt = inWriteLock(leaderIsrUpdateLock) {
->>>>>>> 63ea5db9
+        // 获取leader副本对应的replica对象
         // check if this replica needs to be added to the ISR
         if (!isrState.isInflight && needsExpandIsr(followerReplica)) {
           Some(prepareIsrExpand(followerReplica.brokerId))
@@ -983,43 +974,7 @@
 
   // ISR集合管理
   def maybeShrinkIsr(): Unit = {
-<<<<<<< HEAD
     // 判断是否需要执行ISR收缩
-    val needsIsrUpdate = !isrState.isInflight && inReadLock(leaderIsrUpdateLock) {
-      needsShrinkIsr()
-    }
-    val leaderHWIncremented = needsIsrUpdate && inWriteLock(leaderIsrUpdateLock) {
-      // 如果是Leader副本
-      leaderLogIfLocal.exists { leaderLog =>
-        // 获取不同步的副本Id列表
-        // 通过检测Follower副本的lastCaughtUpTimeMsUnderlying字段，找出已滞后的Follower集合，该滞后集合中的Follower副本会被踢出ISR集合
-        // 无论是长时间没有与Leader副本进行同步还是LEO与HW相差过大，都可以通过这个字段反应出来
-        val outOfSyncReplicaIds = getOutOfSyncReplicas(replicaLagTimeMaxMs)
-        // 如果存在不同步的副本Id列表
-        if (outOfSyncReplicaIds.nonEmpty) {
-          // 计算收缩之后的ISR列表
-          val outOfSyncReplicaLog = outOfSyncReplicaIds.map { replicaId =>
-            val logEndOffsetMessage = getReplica(replicaId)
-              .map(_.logEndOffset.toString)
-              .getOrElse("unknown")
-            s"(brokerId: $replicaId, endOffset: $logEndOffsetMessage)"
-          }.mkString(" ")
-          val newIsrLog = (isrState.isr -- outOfSyncReplicaIds).mkString(",")
-          info(s"Shrinking ISR from ${isrState.isr.mkString(",")} to $newIsrLog. " +
-               s"Leader: (highWatermark: ${leaderLog.highWatermark}, " +
-               s"endOffset: ${leaderLog.logEndOffset}). " +
-               s"Out of sync replicas: $outOfSyncReplicaLog.")
-
-          // 更新ZooKeeper中分区的ISR数据以及Broker的元数据缓存中的数据
-          shrinkIsr(outOfSyncReplicaIds)
-
-          // we may need to increment high watermark since ISR could be down to 1
-          // 尝试更新Leader副本的高水位值
-          maybeIncrementLeaderHW(leaderLog)
-        } else {
-          // 如果不是Leader副本，什么都不做
-          false
-=======
     def needsIsrUpdate: Boolean = {
       !isrState.isInflight && inReadLock(leaderIsrUpdateLock) {
         needsShrinkIsr()
@@ -1028,9 +983,15 @@
 
     if (needsIsrUpdate) {
       val alterIsrUpdateOpt = inWriteLock(leaderIsrUpdateLock) {
+        // 如果是Leader副本
         leaderLogIfLocal.flatMap { leaderLog =>
           val outOfSyncReplicaIds = getOutOfSyncReplicas(replicaLagTimeMaxMs)
+          // 如果存在不同步的副本Id列表
           if (!isrState.isInflight && outOfSyncReplicaIds.nonEmpty) {
+            // 获取不同步的副本Id列表
+            // 通过检测Follower副本的lastCaughtUpTimeMsUnderlying字段，找出已滞后的Follower集合，该滞后集合中的Follower副本会被踢出ISR集合
+            // 无论是长时间没有与Leader副本进行同步还是LEO与HW相差过大，都可以通过这个字段反应出来
+            // 计算收缩之后的ISR列表
             val outOfSyncReplicaLog = outOfSyncReplicaIds.map { replicaId =>
               val logEndOffsetMessage = getReplica(replicaId)
                 .map(_.logEndOffset.toString)
@@ -1042,25 +1003,17 @@
               s"Leader: (highWatermark: ${leaderLog.highWatermark}, " +
               s"endOffset: ${leaderLog.logEndOffset}). " +
               s"Out of sync replicas: $outOfSyncReplicaLog.")
+            // 更新ZooKeeper中分区的ISR数据以及Broker的元数据缓存中的数据
             Some(prepareIsrShrink(outOfSyncReplicaIds))
           } else {
             None
           }
->>>>>>> 63ea5db9
         }
       }
       // Send the AlterIsr request outside of the LeaderAndIsr lock since the completion logic
       // may increment the high watermark (and consequently complete delayed operations).
       alterIsrUpdateOpt.foreach(submitAlterIsr)
     }
-<<<<<<< HEAD
-
-    // some delayed operations may be unblocked after HW changed
-    if (leaderHWIncremented)
-    // 尝试解锁一下延迟请求
-      tryCompleteDelayedRequests()
-=======
->>>>>>> 63ea5db9
   }
 
   private def needsShrinkIsr(): Boolean = {
