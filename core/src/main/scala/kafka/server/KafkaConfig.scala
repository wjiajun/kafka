/**
  * Licensed to the Apache Software Foundation (ASF) under one or more
  * contributor license agreements.  See the NOTICE file distributed with
  * this work for additional information regarding copyright ownership.
  * The ASF licenses this file to You under the Apache License, Version 2.0
  * (the "License"); you may not use this file except in compliance with
  * the License.  You may obtain a copy of the License at
  *
  * http://www.apache.org/licenses/LICENSE-2.0
  *
  * Unless required by applicable law or agreed to in writing, software
  * distributed under the License is distributed on an "AS IS" BASIS,
  * WITHOUT WARRANTIES OR CONDITIONS OF ANY KIND, either express or implied.
  * See the License for the specific language governing permissions and
  * limitations under the License.
  */

package kafka.server

import java.util
import java.util.{Collections, Locale, Properties}
import kafka.api.{ApiVersion, ApiVersionValidator, KAFKA_0_10_0_IV1, KAFKA_2_1_IV0, KAFKA_2_7_IV0, KAFKA_2_8_IV0, KAFKA_3_0_IV1}
import kafka.cluster.EndPoint
import kafka.coordinator.group.OffsetConfig
import kafka.coordinator.transaction.{TransactionLog, TransactionStateManager}
import kafka.log.LogConfig
import kafka.log.LogConfig.MessageFormatVersion
import kafka.message.{BrokerCompressionCodec, CompressionCodec, ZStdCompressionCodec}
import kafka.security.authorizer.AuthorizerUtils
import kafka.server.KafkaConfig.{ControllerListenerNamesProp, ListenerSecurityProtocolMapProp}
import kafka.server.KafkaRaftServer.{BrokerRole, ControllerRole, ProcessRole}
import kafka.utils.CoreUtils.parseCsvList
import kafka.utils.{CoreUtils, Logging}
import kafka.utils.Implicits._
import org.apache.kafka.clients.CommonClientConfigs
import org.apache.kafka.common.Reconfigurable
import org.apache.kafka.common.config.{AbstractConfig, ConfigDef, ConfigException, ConfigResource, SaslConfigs, SecurityConfig, SslClientAuth, SslConfigs, TopicConfig}
import org.apache.kafka.common.config.ConfigDef.{ConfigKey, ValidList}
import org.apache.kafka.common.config.internals.BrokerSecurityConfigs
import org.apache.kafka.common.config.types.Password
import org.apache.kafka.common.metrics.Sensor
import org.apache.kafka.common.network.ListenerName
import org.apache.kafka.common.record.{LegacyRecord, Records, TimestampType}
import org.apache.kafka.common.security.auth.KafkaPrincipalSerde
import org.apache.kafka.common.security.auth.SecurityProtocol
import org.apache.kafka.common.security.authenticator.DefaultKafkaPrincipalBuilder
import org.apache.kafka.common.utils.Utils
import org.apache.kafka.raft.RaftConfig
import org.apache.kafka.server.authorizer.Authorizer
import org.apache.kafka.server.log.remote.storage.RemoteLogManagerConfig
import org.apache.zookeeper.client.ZKClientConfig

import scala.annotation.nowarn
import scala.jdk.CollectionConverters._
import scala.collection.{Map, Seq}

object Defaults {
  /** ********* Zookeeper Configuration ***********/
  val ZkSessionTimeoutMs = 18000
  val ZkEnableSecureAcls = false
  val ZkMaxInFlightRequests = 10
  val ZkSslClientEnable = false
  val ZkSslProtocol = "TLSv1.2"
  val ZkSslEndpointIdentificationAlgorithm = "HTTPS"
  val ZkSslCrlEnable = false
  val ZkSslOcspEnable = false

  /** ********* General Configuration ***********/
  val BrokerIdGenerationEnable = true
  val MaxReservedBrokerId = 1000
  val BrokerId = -1
  val MessageMaxBytes = 1024 * 1024 + Records.LOG_OVERHEAD
  val NumNetworkThreads = 3
  val NumIoThreads = 8
  val BackgroundThreads = 10
  val QueuedMaxRequests = 500
  val QueuedMaxRequestBytes = -1
  val InitialBrokerRegistrationTimeoutMs = 60000
  val BrokerHeartbeatIntervalMs = 2000
  val BrokerSessionTimeoutMs = 9000
  val MetadataSnapshotMaxNewRecordBytes = 20 * 1024 * 1024

  /** KRaft mode configs */
  val EmptyNodeId: Int = -1

  /************* Authorizer Configuration ***********/
  val AuthorizerClassName = ""

  /** ********* Socket Server Configuration ***********/
  val Listeners = "PLAINTEXT://:9092"
  val ListenerSecurityProtocolMap: String = EndPoint.DefaultSecurityProtocolMap.map { case (listenerName, securityProtocol) =>
    s"${listenerName.value}:${securityProtocol.name}"
  }.mkString(",")

  val SocketSendBufferBytes: Int = 100 * 1024
  val SocketReceiveBufferBytes: Int = 100 * 1024
  val SocketRequestMaxBytes: Int = 100 * 1024 * 1024
  val SocketListenBacklogSize: Int = 50
  val MaxConnectionsPerIp: Int = Int.MaxValue
  val MaxConnectionsPerIpOverrides: String = ""
  val MaxConnections: Int = Int.MaxValue
  val MaxConnectionCreationRate: Int = Int.MaxValue
  val ConnectionsMaxIdleMs = 10 * 60 * 1000L
  val RequestTimeoutMs = 30000
  val ConnectionSetupTimeoutMs = CommonClientConfigs.DEFAULT_SOCKET_CONNECTION_SETUP_TIMEOUT_MS
  val ConnectionSetupTimeoutMaxMs = CommonClientConfigs.DEFAULT_SOCKET_CONNECTION_SETUP_TIMEOUT_MAX_MS
  val FailedAuthenticationDelayMs = 100

  /** ********* Log Configuration ***********/
  val NumPartitions = 1
  val LogDir = "/tmp/kafka-logs"
  val LogSegmentBytes = 1 * 1024 * 1024 * 1024
  val LogRollHours = 24 * 7
  val LogRollJitterHours = 0
  val LogRetentionHours = 24 * 7

  val LogRetentionBytes = -1L
  val LogCleanupIntervalMs = 5 * 60 * 1000L
  val Delete = "delete"
  val Compact = "compact"
  val LogCleanupPolicy = Delete
  val LogCleanerThreads = 1
  val LogCleanerIoMaxBytesPerSecond = Double.MaxValue
  val LogCleanerDedupeBufferSize = 128 * 1024 * 1024L
  val LogCleanerIoBufferSize = 512 * 1024
  val LogCleanerDedupeBufferLoadFactor = 0.9d
  val LogCleanerBackoffMs = 15 * 1000
  val LogCleanerMinCleanRatio = 0.5d
  val LogCleanerEnable = true
  val LogCleanerDeleteRetentionMs = 24 * 60 * 60 * 1000L
  val LogCleanerMinCompactionLagMs = 0L
  val LogCleanerMaxCompactionLagMs = Long.MaxValue
  val LogIndexSizeMaxBytes = 10 * 1024 * 1024
  val LogIndexIntervalBytes = 4096
  val LogFlushIntervalMessages = Long.MaxValue
  val LogDeleteDelayMs = 60000
  val LogFlushSchedulerIntervalMs = Long.MaxValue
  val LogFlushOffsetCheckpointIntervalMs = 60000
  val LogFlushStartOffsetCheckpointIntervalMs = 60000
  val LogPreAllocateEnable = false

  /* See `TopicConfig.MESSAGE_FORMAT_VERSION_CONFIG` for details */
  @deprecated("3.0")
  val LogMessageFormatVersion = KAFKA_3_0_IV1.version

  val LogMessageTimestampType = "CreateTime"
  val LogMessageTimestampDifferenceMaxMs = Long.MaxValue
  val NumRecoveryThreadsPerDataDir = 1
  val AutoCreateTopicsEnable = true
  val MinInSyncReplicas = 1
  val MessageDownConversionEnable = true

  /** ********* Replication configuration ***********/
  val ControllerSocketTimeoutMs = RequestTimeoutMs
  val ControllerMessageQueueSize = Int.MaxValue
  val DefaultReplicationFactor = 1
  val ReplicaLagTimeMaxMs = 30000L
  val ReplicaSocketTimeoutMs = 30 * 1000
  val ReplicaSocketReceiveBufferBytes = 64 * 1024
  val ReplicaFetchMaxBytes = 1024 * 1024
  val ReplicaFetchWaitMaxMs = 500
  val ReplicaFetchMinBytes = 1
  val ReplicaFetchResponseMaxBytes = 10 * 1024 * 1024
  val NumReplicaFetchers = 1
  val ReplicaFetchBackoffMs = 1000
  val ReplicaHighWatermarkCheckpointIntervalMs = 5000L
  val FetchPurgatoryPurgeIntervalRequests = 1000
  val ProducerPurgatoryPurgeIntervalRequests = 1000
  val DeleteRecordsPurgatoryPurgeIntervalRequests = 1
  val AutoLeaderRebalanceEnable = true
  val LeaderImbalancePerBrokerPercentage = 10
  val LeaderImbalanceCheckIntervalSeconds = 300
  val UncleanLeaderElectionEnable = false
  val InterBrokerSecurityProtocol = SecurityProtocol.PLAINTEXT.toString
  val InterBrokerProtocolVersion = ApiVersion.latestVersion.toString

  /** ********* Controlled shutdown configuration ***********/
  val ControlledShutdownMaxRetries = 3
  val ControlledShutdownRetryBackoffMs = 5000
  val ControlledShutdownEnable = true

  /** ********* Group coordinator configuration ***********/
  val GroupMinSessionTimeoutMs = 6000
  val GroupMaxSessionTimeoutMs = 1800000
  val GroupInitialRebalanceDelayMs = 3000
  val GroupMaxSize: Int = Int.MaxValue

  /** ********* Offset management configuration ***********/
  val OffsetMetadataMaxSize = OffsetConfig.DefaultMaxMetadataSize
  val OffsetsLoadBufferSize = OffsetConfig.DefaultLoadBufferSize
  val OffsetsTopicReplicationFactor = OffsetConfig.DefaultOffsetsTopicReplicationFactor
  val OffsetsTopicPartitions: Int = OffsetConfig.DefaultOffsetsTopicNumPartitions
  val OffsetsTopicSegmentBytes: Int = OffsetConfig.DefaultOffsetsTopicSegmentBytes
  val OffsetsTopicCompressionCodec: Int = OffsetConfig.DefaultOffsetsTopicCompressionCodec.codec
  val OffsetsRetentionMinutes: Int = 7 * 24 * 60
  val OffsetsRetentionCheckIntervalMs: Long = OffsetConfig.DefaultOffsetsRetentionCheckIntervalMs
  val OffsetCommitTimeoutMs = OffsetConfig.DefaultOffsetCommitTimeoutMs
  val OffsetCommitRequiredAcks = OffsetConfig.DefaultOffsetCommitRequiredAcks

  /** ********* Transaction management configuration ***********/
  val TransactionalIdExpirationMs = TransactionStateManager.DefaultTransactionalIdExpirationMs
  val TransactionsMaxTimeoutMs = TransactionStateManager.DefaultTransactionsMaxTimeoutMs
  val TransactionsTopicMinISR = TransactionLog.DefaultMinInSyncReplicas
  val TransactionsLoadBufferSize = TransactionLog.DefaultLoadBufferSize
  val TransactionsTopicReplicationFactor = TransactionLog.DefaultReplicationFactor
  val TransactionsTopicPartitions = TransactionLog.DefaultNumPartitions
  val TransactionsTopicSegmentBytes = TransactionLog.DefaultSegmentBytes
  val TransactionsAbortTimedOutTransactionsCleanupIntervalMS = TransactionStateManager.DefaultAbortTimedOutTransactionsIntervalMs
  val TransactionsRemoveExpiredTransactionsCleanupIntervalMS = TransactionStateManager.DefaultRemoveExpiredTransactionalIdsIntervalMs

  /** ********* Fetch Configuration **************/
  val MaxIncrementalFetchSessionCacheSlots = 1000
  val FetchMaxBytes = 55 * 1024 * 1024

  /** ********* Quota Configuration ***********/
  val NumQuotaSamples: Int = ClientQuotaManagerConfig.DefaultNumQuotaSamples
  val QuotaWindowSizeSeconds: Int = ClientQuotaManagerConfig.DefaultQuotaWindowSizeSeconds
  val NumReplicationQuotaSamples: Int = ReplicationQuotaManagerConfig.DefaultNumQuotaSamples
  val ReplicationQuotaWindowSizeSeconds: Int = ReplicationQuotaManagerConfig.DefaultQuotaWindowSizeSeconds
  val NumAlterLogDirsReplicationQuotaSamples: Int = ReplicationQuotaManagerConfig.DefaultNumQuotaSamples
  val AlterLogDirsReplicationQuotaWindowSizeSeconds: Int = ReplicationQuotaManagerConfig.DefaultQuotaWindowSizeSeconds
  val NumControllerQuotaSamples: Int = ClientQuotaManagerConfig.DefaultNumQuotaSamples
  val ControllerQuotaWindowSizeSeconds: Int = ClientQuotaManagerConfig.DefaultQuotaWindowSizeSeconds

  /** ********* Transaction Configuration ***********/
  val TransactionalIdExpirationMsDefault = 604800000

  val DeleteTopicEnable = true

  val CompressionType = "producer"

  val MaxIdMapSnapshots = 2
  /** ********* Kafka Metrics Configuration ***********/
  val MetricNumSamples = 2
  val MetricSampleWindowMs = 30000
  val MetricReporterClasses = ""
  val MetricRecordingLevel = Sensor.RecordingLevel.INFO.toString()


  /** ********* Kafka Yammer Metrics Reporter Configuration ***********/
  val KafkaMetricReporterClasses = ""
  val KafkaMetricsPollingIntervalSeconds = 10

  /** ********* SSL configuration ***********/
  val SslProtocol = SslConfigs.DEFAULT_SSL_PROTOCOL
  val SslEnabledProtocols = SslConfigs.DEFAULT_SSL_ENABLED_PROTOCOLS
  val SslKeystoreType = SslConfigs.DEFAULT_SSL_KEYSTORE_TYPE
  val SslTruststoreType = SslConfigs.DEFAULT_SSL_TRUSTSTORE_TYPE
  val SslKeyManagerAlgorithm = SslConfigs.DEFAULT_SSL_KEYMANGER_ALGORITHM
  val SslTrustManagerAlgorithm = SslConfigs.DEFAULT_SSL_TRUSTMANAGER_ALGORITHM
  val SslEndpointIdentificationAlgorithm = SslConfigs.DEFAULT_SSL_ENDPOINT_IDENTIFICATION_ALGORITHM
  val SslClientAuthentication = SslClientAuth.NONE.name().toLowerCase(Locale.ROOT)
  val SslClientAuthenticationValidValues = SslClientAuth.VALUES.asScala.map(v => v.toString().toLowerCase(Locale.ROOT)).asJava.toArray(new Array[String](0))
  val SslPrincipalMappingRules = BrokerSecurityConfigs.DEFAULT_SSL_PRINCIPAL_MAPPING_RULES

    /** ********* General Security configuration ***********/
  val ConnectionsMaxReauthMsDefault = 0L
  val DefaultPrincipalSerde = classOf[DefaultKafkaPrincipalBuilder]

  /** ********* Sasl configuration ***********/
  val SaslMechanismInterBrokerProtocol = SaslConfigs.DEFAULT_SASL_MECHANISM
  val SaslEnabledMechanisms = BrokerSecurityConfigs.DEFAULT_SASL_ENABLED_MECHANISMS
  val SaslKerberosKinitCmd = SaslConfigs.DEFAULT_KERBEROS_KINIT_CMD
  val SaslKerberosTicketRenewWindowFactor = SaslConfigs.DEFAULT_KERBEROS_TICKET_RENEW_WINDOW_FACTOR
  val SaslKerberosTicketRenewJitter = SaslConfigs.DEFAULT_KERBEROS_TICKET_RENEW_JITTER
  val SaslKerberosMinTimeBeforeRelogin = SaslConfigs.DEFAULT_KERBEROS_MIN_TIME_BEFORE_RELOGIN
  val SaslKerberosPrincipalToLocalRules = BrokerSecurityConfigs.DEFAULT_SASL_KERBEROS_PRINCIPAL_TO_LOCAL_RULES
  val SaslLoginRefreshWindowFactor = SaslConfigs.DEFAULT_LOGIN_REFRESH_WINDOW_FACTOR
  val SaslLoginRefreshWindowJitter = SaslConfigs.DEFAULT_LOGIN_REFRESH_WINDOW_JITTER
  val SaslLoginRefreshMinPeriodSeconds = SaslConfigs.DEFAULT_LOGIN_REFRESH_MIN_PERIOD_SECONDS
  val SaslLoginRefreshBufferSeconds = SaslConfigs.DEFAULT_LOGIN_REFRESH_BUFFER_SECONDS
  val SaslLoginRetryBackoffMaxMs = SaslConfigs.DEFAULT_SASL_LOGIN_RETRY_BACKOFF_MAX_MS
  val SaslLoginRetryBackoffMs = SaslConfigs.DEFAULT_SASL_LOGIN_RETRY_BACKOFF_MS
  val SaslOAuthBearerScopeClaimName = SaslConfigs.DEFAULT_SASL_OAUTHBEARER_SCOPE_CLAIM_NAME
  val SaslOAuthBearerSubClaimName = SaslConfigs.DEFAULT_SASL_OAUTHBEARER_SUB_CLAIM_NAME
  val SaslOAuthBearerJwksEndpointRefreshMs = SaslConfigs.DEFAULT_SASL_OAUTHBEARER_JWKS_ENDPOINT_REFRESH_MS
  val SaslOAuthBearerJwksEndpointRetryBackoffMaxMs = SaslConfigs.DEFAULT_SASL_OAUTHBEARER_JWKS_ENDPOINT_RETRY_BACKOFF_MAX_MS
  val SaslOAuthBearerJwksEndpointRetryBackoffMs = SaslConfigs.DEFAULT_SASL_OAUTHBEARER_JWKS_ENDPOINT_RETRY_BACKOFF_MS
  val SaslOAuthBearerClockSkewSeconds = SaslConfigs.DEFAULT_SASL_OAUTHBEARER_CLOCK_SKEW_SECONDS

  /** ********* Delegation Token configuration ***********/
  val DelegationTokenMaxLifeTimeMsDefault = 7 * 24 * 60 * 60 * 1000L
  val DelegationTokenExpiryTimeMsDefault = 24 * 60 * 60 * 1000L
  val DelegationTokenExpiryCheckIntervalMsDefault = 1 * 60 * 60 * 1000L

  /** ********* Password encryption configuration for dynamic configs *********/
  val PasswordEncoderCipherAlgorithm = "AES/CBC/PKCS5Padding"
  val PasswordEncoderKeyLength = 128
  val PasswordEncoderIterations = 4096

  /** ********* Raft Quorum Configuration *********/
  val QuorumVoters = RaftConfig.DEFAULT_QUORUM_VOTERS
  val QuorumElectionTimeoutMs = RaftConfig.DEFAULT_QUORUM_ELECTION_TIMEOUT_MS
  val QuorumFetchTimeoutMs = RaftConfig.DEFAULT_QUORUM_FETCH_TIMEOUT_MS
  val QuorumElectionBackoffMs = RaftConfig.DEFAULT_QUORUM_ELECTION_BACKOFF_MAX_MS
  val QuorumLingerMs = RaftConfig.DEFAULT_QUORUM_LINGER_MS
  val QuorumRequestTimeoutMs = RaftConfig.DEFAULT_QUORUM_REQUEST_TIMEOUT_MS
  val QuorumRetryBackoffMs = RaftConfig.DEFAULT_QUORUM_RETRY_BACKOFF_MS
}

object KafkaConfig {

  private val LogConfigPrefix = "log."

  def main(args: Array[String]): Unit = {
    System.out.println(configDef.toHtml(4, (config: String) => "brokerconfigs_" + config,
      DynamicBrokerConfig.dynamicConfigUpdateModes))
  }

  /** ********* Zookeeper Configuration ***********/
  val ZkConnectProp = "zookeeper.connect"
  val ZkSessionTimeoutMsProp = "zookeeper.session.timeout.ms"
  val ZkConnectionTimeoutMsProp = "zookeeper.connection.timeout.ms"
  val ZkEnableSecureAclsProp = "zookeeper.set.acl"
  val ZkMaxInFlightRequestsProp = "zookeeper.max.in.flight.requests"
  val ZkSslClientEnableProp = "zookeeper.ssl.client.enable"
  val ZkClientCnxnSocketProp = "zookeeper.clientCnxnSocket"
  val ZkSslKeyStoreLocationProp = "zookeeper.ssl.keystore.location"
  val ZkSslKeyStorePasswordProp = "zookeeper.ssl.keystore.password"
  val ZkSslKeyStoreTypeProp = "zookeeper.ssl.keystore.type"
  val ZkSslTrustStoreLocationProp = "zookeeper.ssl.truststore.location"
  val ZkSslTrustStorePasswordProp = "zookeeper.ssl.truststore.password"
  val ZkSslTrustStoreTypeProp = "zookeeper.ssl.truststore.type"
  val ZkSslProtocolProp = "zookeeper.ssl.protocol"
  val ZkSslEnabledProtocolsProp = "zookeeper.ssl.enabled.protocols"
  val ZkSslCipherSuitesProp = "zookeeper.ssl.cipher.suites"
  val ZkSslEndpointIdentificationAlgorithmProp = "zookeeper.ssl.endpoint.identification.algorithm"
  val ZkSslCrlEnableProp = "zookeeper.ssl.crl.enable"
  val ZkSslOcspEnableProp = "zookeeper.ssl.ocsp.enable"

  // a map from the Kafka config to the corresponding ZooKeeper Java system property
  private[kafka] val ZkSslConfigToSystemPropertyMap: Map[String, String] = Map(
    ZkSslClientEnableProp -> ZKClientConfig.SECURE_CLIENT,
    ZkClientCnxnSocketProp -> ZKClientConfig.ZOOKEEPER_CLIENT_CNXN_SOCKET,
    ZkSslKeyStoreLocationProp -> "zookeeper.ssl.keyStore.location",
    ZkSslKeyStorePasswordProp -> "zookeeper.ssl.keyStore.password",
    ZkSslKeyStoreTypeProp -> "zookeeper.ssl.keyStore.type",
    ZkSslTrustStoreLocationProp -> "zookeeper.ssl.trustStore.location",
    ZkSslTrustStorePasswordProp -> "zookeeper.ssl.trustStore.password",
    ZkSslTrustStoreTypeProp -> "zookeeper.ssl.trustStore.type",
    ZkSslProtocolProp -> "zookeeper.ssl.protocol",
    ZkSslEnabledProtocolsProp -> "zookeeper.ssl.enabledProtocols",
    ZkSslCipherSuitesProp -> "zookeeper.ssl.ciphersuites",
    ZkSslEndpointIdentificationAlgorithmProp -> "zookeeper.ssl.hostnameVerification",
    ZkSslCrlEnableProp -> "zookeeper.ssl.crl",
    ZkSslOcspEnableProp -> "zookeeper.ssl.ocsp")

  private[kafka] def zooKeeperClientProperty(clientConfig: ZKClientConfig, kafkaPropName: String): Option[String] = {
    Option(clientConfig.getProperty(ZkSslConfigToSystemPropertyMap(kafkaPropName)))
  }

  private[kafka] def setZooKeeperClientProperty(clientConfig: ZKClientConfig, kafkaPropName: String, kafkaPropValue: Any): Unit = {
    clientConfig.setProperty(ZkSslConfigToSystemPropertyMap(kafkaPropName),
      kafkaPropName match {
        case ZkSslEndpointIdentificationAlgorithmProp => (kafkaPropValue.toString.toUpperCase == "HTTPS").toString
        case ZkSslEnabledProtocolsProp | ZkSslCipherSuitesProp => kafkaPropValue match {
          case list: java.util.List[_] => list.asScala.mkString(",")
          case _ => kafkaPropValue.toString
        }
        case _ => kafkaPropValue.toString
    })
  }

  // For ZooKeeper TLS client authentication to be enabled the client must (at a minimum) configure itself as using TLS
  // with both a client connection socket and a key store location explicitly set.
  private[kafka] def zkTlsClientAuthEnabled(zkClientConfig: ZKClientConfig): Boolean = {
    zooKeeperClientProperty(zkClientConfig, ZkSslClientEnableProp).contains("true") &&
      zooKeeperClientProperty(zkClientConfig, ZkClientCnxnSocketProp).isDefined &&
      zooKeeperClientProperty(zkClientConfig, ZkSslKeyStoreLocationProp).isDefined
  }

  /** ********* General Configuration ***********/
  val BrokerIdGenerationEnableProp = "broker.id.generation.enable"
  val MaxReservedBrokerIdProp = "reserved.broker.max.id"
  val BrokerIdProp = "broker.id"
  val MessageMaxBytesProp = "message.max.bytes"
  val NumNetworkThreadsProp = "num.network.threads"
  val NumIoThreadsProp = "num.io.threads"
  val BackgroundThreadsProp = "background.threads"
  val NumReplicaAlterLogDirsThreadsProp = "num.replica.alter.log.dirs.threads"
  val QueuedMaxRequestsProp = "queued.max.requests"
  val QueuedMaxBytesProp = "queued.max.request.bytes"
  val RequestTimeoutMsProp = CommonClientConfigs.REQUEST_TIMEOUT_MS_CONFIG
  val ConnectionSetupTimeoutMsProp = CommonClientConfigs.SOCKET_CONNECTION_SETUP_TIMEOUT_MS_CONFIG
  val ConnectionSetupTimeoutMaxMsProp = CommonClientConfigs.SOCKET_CONNECTION_SETUP_TIMEOUT_MAX_MS_CONFIG

  /** KRaft mode configs */
  val ProcessRolesProp = "process.roles"
  val InitialBrokerRegistrationTimeoutMsProp = "initial.broker.registration.timeout.ms"
  val BrokerHeartbeatIntervalMsProp = "broker.heartbeat.interval.ms"
  val BrokerSessionTimeoutMsProp = "broker.session.timeout.ms"
  val NodeIdProp = "node.id"
  val MetadataLogDirProp = "metadata.log.dir"
  val MetadataSnapshotMaxNewRecordBytesProp = "metadata.log.max.record.bytes.between.snapshots"
  val ControllerListenerNamesProp = "controller.listener.names"
  val SaslMechanismControllerProtocolProp = "sasl.mechanism.controller.protocol"
  val MetadataLogSegmentMinBytesProp = "metadata.log.segment.min.bytes"
  val MetadataLogSegmentBytesProp = "metadata.log.segment.bytes"
  val MetadataLogSegmentMillisProp = "metadata.log.segment.ms"
  val MetadataMaxRetentionBytesProp = "metadata.max.retention.bytes"
  val MetadataMaxRetentionMillisProp = "metadata.max.retention.ms"
  val QuorumVotersProp = RaftConfig.QUORUM_VOTERS_CONFIG

  /************* Authorizer Configuration ***********/
  val AuthorizerClassNameProp = "authorizer.class.name"
  /** ********* Socket Server Configuration ***********/
  val ListenersProp = "listeners"
  val AdvertisedListenersProp = "advertised.listeners"
  val ListenerSecurityProtocolMapProp = "listener.security.protocol.map"
  val ControlPlaneListenerNameProp = "control.plane.listener.name"
  val SocketSendBufferBytesProp = "socket.send.buffer.bytes"
  val SocketReceiveBufferBytesProp = "socket.receive.buffer.bytes"
  val SocketRequestMaxBytesProp = "socket.request.max.bytes"
  val SocketListenBacklogSizeProp = "socket.listen.backlog.size"
  val MaxConnectionsPerIpProp = "max.connections.per.ip"
  val MaxConnectionsPerIpOverridesProp = "max.connections.per.ip.overrides"
  val MaxConnectionsProp = "max.connections"
  val MaxConnectionCreationRateProp = "max.connection.creation.rate"
  val ConnectionsMaxIdleMsProp = "connections.max.idle.ms"
  val FailedAuthenticationDelayMsProp = "connection.failed.authentication.delay.ms"
  /***************** rack configuration *************/
  val RackProp = "broker.rack"
  /** ********* Log Configuration ***********/
  val NumPartitionsProp = "num.partitions"
  val LogDirsProp = LogConfigPrefix + "dirs"
  val LogDirProp = LogConfigPrefix + "dir"
  val LogSegmentBytesProp = LogConfigPrefix + "segment.bytes"

  val LogRollTimeMillisProp = LogConfigPrefix + "roll.ms"
  val LogRollTimeHoursProp = LogConfigPrefix + "roll.hours"

  val LogRollTimeJitterMillisProp = LogConfigPrefix + "roll.jitter.ms"
  val LogRollTimeJitterHoursProp = LogConfigPrefix + "roll.jitter.hours"

  val LogRetentionTimeMillisProp = LogConfigPrefix + "retention.ms"
  val LogRetentionTimeMinutesProp = LogConfigPrefix + "retention.minutes"
  val LogRetentionTimeHoursProp = LogConfigPrefix + "retention.hours"

  val LogRetentionBytesProp = LogConfigPrefix + "retention.bytes"
  val LogCleanupIntervalMsProp = LogConfigPrefix + "retention.check.interval.ms"
  val LogCleanupPolicyProp = LogConfigPrefix + "cleanup.policy"
  val LogCleanerThreadsProp = LogConfigPrefix + "cleaner.threads"
  val LogCleanerIoMaxBytesPerSecondProp = LogConfigPrefix + "cleaner.io.max.bytes.per.second"
  val LogCleanerDedupeBufferSizeProp = LogConfigPrefix + "cleaner.dedupe.buffer.size"
  val LogCleanerIoBufferSizeProp = LogConfigPrefix + "cleaner.io.buffer.size"
  val LogCleanerDedupeBufferLoadFactorProp = LogConfigPrefix + "cleaner.io.buffer.load.factor"
  val LogCleanerBackoffMsProp = LogConfigPrefix + "cleaner.backoff.ms"
  val LogCleanerMinCleanRatioProp = LogConfigPrefix + "cleaner.min.cleanable.ratio"
  val LogCleanerEnableProp = LogConfigPrefix + "cleaner.enable"
  val LogCleanerDeleteRetentionMsProp = LogConfigPrefix + "cleaner.delete.retention.ms"
  val LogCleanerMinCompactionLagMsProp = LogConfigPrefix + "cleaner.min.compaction.lag.ms"
  val LogCleanerMaxCompactionLagMsProp = LogConfigPrefix + "cleaner.max.compaction.lag.ms"
  val LogIndexSizeMaxBytesProp = LogConfigPrefix + "index.size.max.bytes"
  val LogIndexIntervalBytesProp = LogConfigPrefix + "index.interval.bytes"
  val LogFlushIntervalMessagesProp = LogConfigPrefix + "flush.interval.messages"
  val LogDeleteDelayMsProp = LogConfigPrefix + "segment.delete.delay.ms"
  val LogFlushSchedulerIntervalMsProp = LogConfigPrefix + "flush.scheduler.interval.ms"
  val LogFlushIntervalMsProp = LogConfigPrefix + "flush.interval.ms"
  val LogFlushOffsetCheckpointIntervalMsProp = LogConfigPrefix + "flush.offset.checkpoint.interval.ms"
  val LogFlushStartOffsetCheckpointIntervalMsProp = LogConfigPrefix + "flush.start.offset.checkpoint.interval.ms"
  val LogPreAllocateProp = LogConfigPrefix + "preallocate"

  /* See `TopicConfig.MESSAGE_FORMAT_VERSION_CONFIG` for details */
  @deprecated("3.0")
  val LogMessageFormatVersionProp = LogConfigPrefix + "message.format.version"

  val LogMessageTimestampTypeProp = LogConfigPrefix + "message.timestamp.type"
  val LogMessageTimestampDifferenceMaxMsProp = LogConfigPrefix + "message.timestamp.difference.max.ms"
  val LogMaxIdMapSnapshotsProp = LogConfigPrefix + "max.id.map.snapshots"
  val NumRecoveryThreadsPerDataDirProp = "num.recovery.threads.per.data.dir"
  val AutoCreateTopicsEnableProp = "auto.create.topics.enable"
  val MinInSyncReplicasProp = "min.insync.replicas"
  val CreateTopicPolicyClassNameProp = "create.topic.policy.class.name"
  val AlterConfigPolicyClassNameProp = "alter.config.policy.class.name"
  val LogMessageDownConversionEnableProp = LogConfigPrefix + "message.downconversion.enable"
  /** ********* Replication configuration ***********/
  val ControllerSocketTimeoutMsProp = "controller.socket.timeout.ms"
  val DefaultReplicationFactorProp = "default.replication.factor"
  val ReplicaLagTimeMaxMsProp = "replica.lag.time.max.ms"
  val ReplicaSocketTimeoutMsProp = "replica.socket.timeout.ms"
  val ReplicaSocketReceiveBufferBytesProp = "replica.socket.receive.buffer.bytes"
  val ReplicaFetchMaxBytesProp = "replica.fetch.max.bytes"
  val ReplicaFetchWaitMaxMsProp = "replica.fetch.wait.max.ms"
  val ReplicaFetchMinBytesProp = "replica.fetch.min.bytes"
  val ReplicaFetchResponseMaxBytesProp = "replica.fetch.response.max.bytes"
  val ReplicaFetchBackoffMsProp = "replica.fetch.backoff.ms"
  val NumReplicaFetchersProp = "num.replica.fetchers"
  val ReplicaHighWatermarkCheckpointIntervalMsProp = "replica.high.watermark.checkpoint.interval.ms"
  val FetchPurgatoryPurgeIntervalRequestsProp = "fetch.purgatory.purge.interval.requests"
  val ProducerPurgatoryPurgeIntervalRequestsProp = "producer.purgatory.purge.interval.requests"
  val DeleteRecordsPurgatoryPurgeIntervalRequestsProp = "delete.records.purgatory.purge.interval.requests"
  val AutoLeaderRebalanceEnableProp = "auto.leader.rebalance.enable"
  val LeaderImbalancePerBrokerPercentageProp = "leader.imbalance.per.broker.percentage"
  val LeaderImbalanceCheckIntervalSecondsProp = "leader.imbalance.check.interval.seconds"
  val UncleanLeaderElectionEnableProp = "unclean.leader.election.enable"
  val InterBrokerSecurityProtocolProp = "security.inter.broker.protocol"
  val InterBrokerProtocolVersionProp = "inter.broker.protocol.version"
  val InterBrokerListenerNameProp = "inter.broker.listener.name"
  val ReplicaSelectorClassProp = "replica.selector.class"
  /** ********* Controlled shutdown configuration ***********/
  val ControlledShutdownMaxRetriesProp = "controlled.shutdown.max.retries"
  val ControlledShutdownRetryBackoffMsProp = "controlled.shutdown.retry.backoff.ms"
  val ControlledShutdownEnableProp = "controlled.shutdown.enable"
  /** ********* Group coordinator configuration ***********/
  val GroupMinSessionTimeoutMsProp = "group.min.session.timeout.ms"
  val GroupMaxSessionTimeoutMsProp = "group.max.session.timeout.ms"
  val GroupInitialRebalanceDelayMsProp = "group.initial.rebalance.delay.ms"
  val GroupMaxSizeProp = "group.max.size"
  /** ********* Offset management configuration ***********/
  val OffsetMetadataMaxSizeProp = "offset.metadata.max.bytes"
  val OffsetsLoadBufferSizeProp = "offsets.load.buffer.size"
  val OffsetsTopicReplicationFactorProp = "offsets.topic.replication.factor"
  val OffsetsTopicPartitionsProp = "offsets.topic.num.partitions"
  val OffsetsTopicSegmentBytesProp = "offsets.topic.segment.bytes"
  val OffsetsTopicCompressionCodecProp = "offsets.topic.compression.codec"
  val OffsetsRetentionMinutesProp = "offsets.retention.minutes"
  val OffsetsRetentionCheckIntervalMsProp = "offsets.retention.check.interval.ms"
  val OffsetCommitTimeoutMsProp = "offsets.commit.timeout.ms"
  val OffsetCommitRequiredAcksProp = "offsets.commit.required.acks"
  /** ********* Transaction management configuration ***********/
  val TransactionalIdExpirationMsProp = "transactional.id.expiration.ms"
  val TransactionsMaxTimeoutMsProp = "transaction.max.timeout.ms"
  val TransactionsTopicMinISRProp = "transaction.state.log.min.isr"
  val TransactionsLoadBufferSizeProp = "transaction.state.log.load.buffer.size"
  val TransactionsTopicPartitionsProp = "transaction.state.log.num.partitions"
  val TransactionsTopicSegmentBytesProp = "transaction.state.log.segment.bytes"
  val TransactionsTopicReplicationFactorProp = "transaction.state.log.replication.factor"
  val TransactionsAbortTimedOutTransactionCleanupIntervalMsProp = "transaction.abort.timed.out.transaction.cleanup.interval.ms"
  val TransactionsRemoveExpiredTransactionalIdCleanupIntervalMsProp = "transaction.remove.expired.transaction.cleanup.interval.ms"

  /** ********* Fetch Configuration **************/
  val MaxIncrementalFetchSessionCacheSlots = "max.incremental.fetch.session.cache.slots"
  val FetchMaxBytes = "fetch.max.bytes"

  /** ********* Quota Configuration ***********/
  val NumQuotaSamplesProp = "quota.window.num"
  val NumReplicationQuotaSamplesProp = "replication.quota.window.num"
  val NumAlterLogDirsReplicationQuotaSamplesProp = "alter.log.dirs.replication.quota.window.num"
  val NumControllerQuotaSamplesProp = "controller.quota.window.num"
  val QuotaWindowSizeSecondsProp = "quota.window.size.seconds"
  val ReplicationQuotaWindowSizeSecondsProp = "replication.quota.window.size.seconds"
  val AlterLogDirsReplicationQuotaWindowSizeSecondsProp = "alter.log.dirs.replication.quota.window.size.seconds"
  val ControllerQuotaWindowSizeSecondsProp = "controller.quota.window.size.seconds"
  val ClientQuotaCallbackClassProp = "client.quota.callback.class"

  val DeleteTopicEnableProp = "delete.topic.enable"
  val CompressionTypeProp = "compression.type"

  /** ********* Kafka Metrics Configuration ***********/
  val MetricSampleWindowMsProp = CommonClientConfigs.METRICS_SAMPLE_WINDOW_MS_CONFIG
  val MetricNumSamplesProp: String = CommonClientConfigs.METRICS_NUM_SAMPLES_CONFIG
  val MetricReporterClassesProp: String = CommonClientConfigs.METRIC_REPORTER_CLASSES_CONFIG
  val MetricRecordingLevelProp: String = CommonClientConfigs.METRICS_RECORDING_LEVEL_CONFIG

  /** ********* Kafka Yammer Metrics Reporters Configuration ***********/
  val KafkaMetricsReporterClassesProp = "kafka.metrics.reporters"
  val KafkaMetricsPollingIntervalSecondsProp = "kafka.metrics.polling.interval.secs"

  /** ******** Common Security Configuration *************/
  val PrincipalBuilderClassProp = BrokerSecurityConfigs.PRINCIPAL_BUILDER_CLASS_CONFIG
  val ConnectionsMaxReauthMsProp = BrokerSecurityConfigs.CONNECTIONS_MAX_REAUTH_MS
  val securityProviderClassProp = SecurityConfig.SECURITY_PROVIDERS_CONFIG

  /** ********* SSL Configuration ****************/
  val SslProtocolProp = SslConfigs.SSL_PROTOCOL_CONFIG
  val SslProviderProp = SslConfigs.SSL_PROVIDER_CONFIG
  val SslCipherSuitesProp = SslConfigs.SSL_CIPHER_SUITES_CONFIG
  val SslEnabledProtocolsProp = SslConfigs.SSL_ENABLED_PROTOCOLS_CONFIG
  val SslKeystoreTypeProp = SslConfigs.SSL_KEYSTORE_TYPE_CONFIG
  val SslKeystoreLocationProp = SslConfigs.SSL_KEYSTORE_LOCATION_CONFIG
  val SslKeystorePasswordProp = SslConfigs.SSL_KEYSTORE_PASSWORD_CONFIG
  val SslKeyPasswordProp = SslConfigs.SSL_KEY_PASSWORD_CONFIG
  val SslKeystoreKeyProp = SslConfigs.SSL_KEYSTORE_KEY_CONFIG
  val SslKeystoreCertificateChainProp = SslConfigs.SSL_KEYSTORE_CERTIFICATE_CHAIN_CONFIG
  val SslTruststoreTypeProp = SslConfigs.SSL_TRUSTSTORE_TYPE_CONFIG
  val SslTruststoreLocationProp = SslConfigs.SSL_TRUSTSTORE_LOCATION_CONFIG
  val SslTruststorePasswordProp = SslConfigs.SSL_TRUSTSTORE_PASSWORD_CONFIG
  val SslTruststoreCertificatesProp = SslConfigs.SSL_TRUSTSTORE_CERTIFICATES_CONFIG
  val SslKeyManagerAlgorithmProp = SslConfigs.SSL_KEYMANAGER_ALGORITHM_CONFIG
  val SslTrustManagerAlgorithmProp = SslConfigs.SSL_TRUSTMANAGER_ALGORITHM_CONFIG
  val SslEndpointIdentificationAlgorithmProp = SslConfigs.SSL_ENDPOINT_IDENTIFICATION_ALGORITHM_CONFIG
  val SslSecureRandomImplementationProp = SslConfigs.SSL_SECURE_RANDOM_IMPLEMENTATION_CONFIG
  val SslClientAuthProp = BrokerSecurityConfigs.SSL_CLIENT_AUTH_CONFIG
  val SslPrincipalMappingRulesProp = BrokerSecurityConfigs.SSL_PRINCIPAL_MAPPING_RULES_CONFIG
  var SslEngineFactoryClassProp = SslConfigs.SSL_ENGINE_FACTORY_CLASS_CONFIG

  /** ********* SASL Configuration ****************/
  val SaslMechanismInterBrokerProtocolProp = "sasl.mechanism.inter.broker.protocol"
  val SaslJaasConfigProp = SaslConfigs.SASL_JAAS_CONFIG
  val SaslEnabledMechanismsProp = BrokerSecurityConfigs.SASL_ENABLED_MECHANISMS_CONFIG
  val SaslServerCallbackHandlerClassProp = BrokerSecurityConfigs.SASL_SERVER_CALLBACK_HANDLER_CLASS
  val SaslClientCallbackHandlerClassProp = SaslConfigs.SASL_CLIENT_CALLBACK_HANDLER_CLASS
  val SaslLoginClassProp = SaslConfigs.SASL_LOGIN_CLASS
  val SaslLoginCallbackHandlerClassProp = SaslConfigs.SASL_LOGIN_CALLBACK_HANDLER_CLASS
  val SaslKerberosServiceNameProp = SaslConfigs.SASL_KERBEROS_SERVICE_NAME
  val SaslKerberosKinitCmdProp = SaslConfigs.SASL_KERBEROS_KINIT_CMD
  val SaslKerberosTicketRenewWindowFactorProp = SaslConfigs.SASL_KERBEROS_TICKET_RENEW_WINDOW_FACTOR
  val SaslKerberosTicketRenewJitterProp = SaslConfigs.SASL_KERBEROS_TICKET_RENEW_JITTER
  val SaslKerberosMinTimeBeforeReloginProp = SaslConfigs.SASL_KERBEROS_MIN_TIME_BEFORE_RELOGIN
  val SaslKerberosPrincipalToLocalRulesProp = BrokerSecurityConfigs.SASL_KERBEROS_PRINCIPAL_TO_LOCAL_RULES_CONFIG
  val SaslLoginRefreshWindowFactorProp = SaslConfigs.SASL_LOGIN_REFRESH_WINDOW_FACTOR
  val SaslLoginRefreshWindowJitterProp = SaslConfigs.SASL_LOGIN_REFRESH_WINDOW_JITTER
  val SaslLoginRefreshMinPeriodSecondsProp = SaslConfigs.SASL_LOGIN_REFRESH_MIN_PERIOD_SECONDS
  val SaslLoginRefreshBufferSecondsProp = SaslConfigs.SASL_LOGIN_REFRESH_BUFFER_SECONDS

  val SaslLoginConnectTimeoutMsProp = SaslConfigs.SASL_LOGIN_CONNECT_TIMEOUT_MS
  val SaslLoginReadTimeoutMsProp = SaslConfigs.SASL_LOGIN_READ_TIMEOUT_MS
  val SaslLoginRetryBackoffMaxMsProp = SaslConfigs.SASL_LOGIN_RETRY_BACKOFF_MAX_MS
  val SaslLoginRetryBackoffMsProp = SaslConfigs.SASL_LOGIN_RETRY_BACKOFF_MS
  val SaslOAuthBearerScopeClaimNameProp = SaslConfigs.SASL_OAUTHBEARER_SCOPE_CLAIM_NAME
  val SaslOAuthBearerSubClaimNameProp = SaslConfigs.SASL_OAUTHBEARER_SUB_CLAIM_NAME
  val SaslOAuthBearerTokenEndpointUrlProp = SaslConfigs.SASL_OAUTHBEARER_TOKEN_ENDPOINT_URL
  val SaslOAuthBearerJwksEndpointUrlProp = SaslConfigs.SASL_OAUTHBEARER_JWKS_ENDPOINT_URL
  val SaslOAuthBearerJwksEndpointRefreshMsProp = SaslConfigs.SASL_OAUTHBEARER_JWKS_ENDPOINT_REFRESH_MS
  val SaslOAuthBearerJwksEndpointRetryBackoffMaxMsProp = SaslConfigs.SASL_OAUTHBEARER_JWKS_ENDPOINT_RETRY_BACKOFF_MAX_MS
  val SaslOAuthBearerJwksEndpointRetryBackoffMsProp = SaslConfigs.SASL_OAUTHBEARER_JWKS_ENDPOINT_RETRY_BACKOFF_MS
  val SaslOAuthBearerClockSkewSecondsProp = SaslConfigs.SASL_OAUTHBEARER_CLOCK_SKEW_SECONDS
  val SaslOAuthBearerExpectedAudienceProp = SaslConfigs.SASL_OAUTHBEARER_EXPECTED_AUDIENCE
  val SaslOAuthBearerExpectedIssuerProp = SaslConfigs.SASL_OAUTHBEARER_EXPECTED_ISSUER

  /** ********* Delegation Token Configuration ****************/
  val DelegationTokenSecretKeyAliasProp = "delegation.token.master.key"
  val DelegationTokenSecretKeyProp = "delegation.token.secret.key"
  val DelegationTokenMaxLifeTimeProp = "delegation.token.max.lifetime.ms"
  val DelegationTokenExpiryTimeMsProp = "delegation.token.expiry.time.ms"
  val DelegationTokenExpiryCheckIntervalMsProp = "delegation.token.expiry.check.interval.ms"

  /** ********* Password encryption configuration for dynamic configs *********/
  val PasswordEncoderSecretProp = "password.encoder.secret"
  val PasswordEncoderOldSecretProp = "password.encoder.old.secret"
  val PasswordEncoderKeyFactoryAlgorithmProp = "password.encoder.keyfactory.algorithm"
  val PasswordEncoderCipherAlgorithmProp = "password.encoder.cipher.algorithm"
  val PasswordEncoderKeyLengthProp =  "password.encoder.key.length"
  val PasswordEncoderIterationsProp =  "password.encoder.iterations"

  /* Documentation */
  /** ********* Zookeeper Configuration ***********/
  val ZkConnectDoc = "Specifies the ZooKeeper connection string in the form <code>hostname:port</code> where host and port are the " +
  "host and port of a ZooKeeper server. To allow connecting through other ZooKeeper nodes when that ZooKeeper machine is " +
  "down you can also specify multiple hosts in the form <code>hostname1:port1,hostname2:port2,hostname3:port3</code>.\n" +
  "The server can also have a ZooKeeper chroot path as part of its ZooKeeper connection string which puts its data under some path in the global ZooKeeper namespace. " +
  "For example to give a chroot path of <code>/chroot/path</code> you would give the connection string as <code>hostname1:port1,hostname2:port2,hostname3:port3/chroot/path</code>."
  val ZkSessionTimeoutMsDoc = "Zookeeper session timeout"
  val ZkConnectionTimeoutMsDoc = "The max time that the client waits to establish a connection to zookeeper. If not set, the value in " + ZkSessionTimeoutMsProp + " is used"
  val ZkEnableSecureAclsDoc = "Set client to use secure ACLs"
  val ZkMaxInFlightRequestsDoc = "The maximum number of unacknowledged requests the client will send to Zookeeper before blocking."
  val ZkSslClientEnableDoc = "Set client to use TLS when connecting to ZooKeeper." +
    " An explicit value overrides any value set via the <code>zookeeper.client.secure</code> system property (note the different name)." +
    s" Defaults to false if neither is set; when true, <code>$ZkClientCnxnSocketProp</code> must be set (typically to <code>org.apache.zookeeper.ClientCnxnSocketNetty</code>); other values to set may include " +
    ZkSslConfigToSystemPropertyMap.keys.toList.sorted.filter(x => x != ZkSslClientEnableProp && x != ZkClientCnxnSocketProp).mkString("<code>", "</code>, <code>", "</code>")
  val ZkClientCnxnSocketDoc = "Typically set to <code>org.apache.zookeeper.ClientCnxnSocketNetty</code> when using TLS connectivity to ZooKeeper." +
    s" Overrides any explicit value set via the same-named <code>${ZkSslConfigToSystemPropertyMap(ZkClientCnxnSocketProp)}</code> system property."
  val ZkSslKeyStoreLocationDoc = "Keystore location when using a client-side certificate with TLS connectivity to ZooKeeper." +
    s" Overrides any explicit value set via the <code>${ZkSslConfigToSystemPropertyMap(ZkSslKeyStoreLocationProp)}</code> system property (note the camelCase)."
  val ZkSslKeyStorePasswordDoc = "Keystore password when using a client-side certificate with TLS connectivity to ZooKeeper." +
    s" Overrides any explicit value set via the <code>${ZkSslConfigToSystemPropertyMap(ZkSslKeyStorePasswordProp)}</code> system property (note the camelCase)." +
    " Note that ZooKeeper does not support a key password different from the keystore password, so be sure to set the key password in the keystore to be identical to the keystore password; otherwise the connection attempt to Zookeeper will fail."
  val ZkSslKeyStoreTypeDoc = "Keystore type when using a client-side certificate with TLS connectivity to ZooKeeper." +
    s" Overrides any explicit value set via the <code>${ZkSslConfigToSystemPropertyMap(ZkSslKeyStoreTypeProp)}</code> system property (note the camelCase)." +
    " The default value of <code>null</code> means the type will be auto-detected based on the filename extension of the keystore."
  val ZkSslTrustStoreLocationDoc = "Truststore location when using TLS connectivity to ZooKeeper." +
    s" Overrides any explicit value set via the <code>${ZkSslConfigToSystemPropertyMap(ZkSslTrustStoreLocationProp)}</code> system property (note the camelCase)."
  val ZkSslTrustStorePasswordDoc = "Truststore password when using TLS connectivity to ZooKeeper." +
    s" Overrides any explicit value set via the <code>${ZkSslConfigToSystemPropertyMap(ZkSslTrustStorePasswordProp)}</code> system property (note the camelCase)."
  val ZkSslTrustStoreTypeDoc = "Truststore type when using TLS connectivity to ZooKeeper." +
    s" Overrides any explicit value set via the <code>${ZkSslConfigToSystemPropertyMap(ZkSslTrustStoreTypeProp)}</code> system property (note the camelCase)." +
    " The default value of <code>null</code> means the type will be auto-detected based on the filename extension of the truststore."
  val ZkSslProtocolDoc = "Specifies the protocol to be used in ZooKeeper TLS negotiation." +
    s" An explicit value overrides any value set via the same-named <code>${ZkSslConfigToSystemPropertyMap(ZkSslProtocolProp)}</code> system property."
  val ZkSslEnabledProtocolsDoc = "Specifies the enabled protocol(s) in ZooKeeper TLS negotiation (csv)." +
    s" Overrides any explicit value set via the <code>${ZkSslConfigToSystemPropertyMap(ZkSslEnabledProtocolsProp)}</code> system property (note the camelCase)." +
    s" The default value of <code>null</code> means the enabled protocol will be the value of the <code>${KafkaConfig.ZkSslProtocolProp}</code> configuration property."
  val ZkSslCipherSuitesDoc = "Specifies the enabled cipher suites to be used in ZooKeeper TLS negotiation (csv)." +
    s""" Overrides any explicit value set via the <code>${ZkSslConfigToSystemPropertyMap(ZkSslCipherSuitesProp)}</code> system property (note the single word \"ciphersuites\").""" +
    " The default value of <code>null</code> means the list of enabled cipher suites is determined by the Java runtime being used."
  val ZkSslEndpointIdentificationAlgorithmDoc = "Specifies whether to enable hostname verification in the ZooKeeper TLS negotiation process, with (case-insensitively) \"https\" meaning ZooKeeper hostname verification is enabled and an explicit blank value meaning it is disabled (disabling it is only recommended for testing purposes)." +
    s""" An explicit value overrides any \"true\" or \"false\" value set via the <code>${ZkSslConfigToSystemPropertyMap(ZkSslEndpointIdentificationAlgorithmProp)}</code> system property (note the different name and values; true implies https and false implies blank)."""
  val ZkSslCrlEnableDoc = "Specifies whether to enable Certificate Revocation List in the ZooKeeper TLS protocols." +
    s" Overrides any explicit value set via the <code>${ZkSslConfigToSystemPropertyMap(ZkSslCrlEnableProp)}</code> system property (note the shorter name)."
  val ZkSslOcspEnableDoc = "Specifies whether to enable Online Certificate Status Protocol in the ZooKeeper TLS protocols." +
    s" Overrides any explicit value set via the <code>${ZkSslConfigToSystemPropertyMap(ZkSslOcspEnableProp)}</code> system property (note the shorter name)."
  /** ********* General Configuration ***********/
  val BrokerIdGenerationEnableDoc = s"Enable automatic broker id generation on the server. When enabled the value configured for $MaxReservedBrokerIdProp should be reviewed."
  val MaxReservedBrokerIdDoc = "Max number that can be used for a broker.id"
  val BrokerIdDoc = "The broker id for this server. If unset, a unique broker id will be generated." +
  "To avoid conflicts between zookeeper generated broker id's and user configured broker id's, generated broker ids " +
  "start from " + MaxReservedBrokerIdProp + " + 1."
  val MessageMaxBytesDoc = TopicConfig.MAX_MESSAGE_BYTES_DOC +
    s"This can be set per topic with the topic level <code>${TopicConfig.MAX_MESSAGE_BYTES_CONFIG}</code> config."
  val NumNetworkThreadsDoc = "The number of threads that the server uses for receiving requests from the network and sending responses to the network"
  val NumIoThreadsDoc = "The number of threads that the server uses for processing requests, which may include disk I/O"
  val NumReplicaAlterLogDirsThreadsDoc = "The number of threads that can move replicas between log directories, which may include disk I/O"
  val BackgroundThreadsDoc = "The number of threads to use for various background processing tasks"
  val QueuedMaxRequestsDoc = "The number of queued requests allowed for data-plane, before blocking the network threads"
  val QueuedMaxRequestBytesDoc = "The number of queued bytes allowed before no more requests are read"
  val RequestTimeoutMsDoc = CommonClientConfigs.REQUEST_TIMEOUT_MS_DOC
  val ConnectionSetupTimeoutMsDoc = CommonClientConfigs.SOCKET_CONNECTION_SETUP_TIMEOUT_MS_DOC
  val ConnectionSetupTimeoutMaxMsDoc = CommonClientConfigs.SOCKET_CONNECTION_SETUP_TIMEOUT_MAX_MS_DOC

  /** KRaft mode configs */
  val ProcessRolesDoc = "The roles that this process plays: 'broker', 'controller', or 'broker,controller' if it is both. " +
    "This configuration is only applicable for clusters in KRaft (Kafka Raft) mode (instead of ZooKeeper). Leave this config undefined or empty for Zookeeper clusters."
  val InitialBrokerRegistrationTimeoutMsDoc = "When initially registering with the controller quorum, the number of milliseconds to wait before declaring failure and exiting the broker process."
  val BrokerHeartbeatIntervalMsDoc = "The length of time in milliseconds between broker heartbeats. Used when running in KRaft mode."
  val BrokerSessionTimeoutMsDoc = "The length of time in milliseconds that a broker lease lasts if no heartbeats are made. Used when running in KRaft mode."
  val NodeIdDoc = "The node ID associated with the roles this process is playing when `process.roles` is non-empty. " +
    "This is required configuration when running in KRaft mode."
  val MetadataLogDirDoc = "This configuration determines where we put the metadata log for clusters in KRaft mode. " +
    "If it is not set, the metadata log is placed in the first log directory from log.dirs."
  val MetadataSnapshotMaxNewRecordBytesDoc = "This is the maximum number of bytes in the log between the latest snapshot and the high-watermark needed before generating a new snapshot."
  val ControllerListenerNamesDoc = "A comma-separated list of the names of the listeners used by the controller. This is required " +
    "if running in KRaft mode. When communicating with the controller quorum, the broker will always use the first listener in this list.\n " +
    "Note: The ZK-based controller should not set this configuration."
  val SaslMechanismControllerProtocolDoc = "SASL mechanism used for communication with controllers. Default is GSSAPI."
  val MetadataLogSegmentBytesDoc = "The maximum size of a single metadata log file."
  val MetadataLogSegmentMinBytesDoc = "Override the minimum size for a single metadata log file. This should be used for testing only."

  val MetadataLogSegmentMillisDoc = "The maximum time before a new metadata log file is rolled out (in milliseconds)."
  val MetadataMaxRetentionBytesDoc = "The maximum combined size of the metadata log and snapshots before deleting old " +
    "snapshots and log files. Since at least one snapshot must exist before any logs can be deleted, this is a soft limit."
  val MetadataMaxRetentionMillisDoc = "The number of milliseconds to keep a metadata log file or snapshot before " +
    "deleting it. Since at least one snapshot must exist before any logs can be deleted, this is a soft limit."

  /************* Authorizer Configuration ***********/
  val AuthorizerClassNameDoc = s"The fully qualified name of a class that implements <code>${classOf[Authorizer].getName}</code>" +
  " interface, which is used by the broker for authorization."
  /** ********* Socket Server Configuration ***********/
  val ListenersDoc = "Listener List - Comma-separated list of URIs we will listen on and the listener names." +
    s" If the listener name is not a security protocol, <code>$ListenerSecurityProtocolMapProp</code> must also be set.\n" +
    " Listener names and port numbers must be unique.\n" +
    " Specify hostname as 0.0.0.0 to bind to all interfaces.\n" +
    " Leave hostname empty to bind to default interface.\n" +
    " Examples of legal listener lists:\n" +
    " PLAINTEXT://myhost:9092,SSL://:9091\n" +
    " CLIENT://0.0.0.0:9092,REPLICATION://localhost:9093\n"
  val AdvertisedListenersDoc = s"Listeners to publish to ZooKeeper for clients to use, if different than the <code>$ListenersProp</code> config property." +
    " In IaaS environments, this may need to be different from the interface to which the broker binds." +
    s" If this is not set, the value for <code>$ListenersProp</code> will be used." +
    s" Unlike <code>$ListenersProp</code>, it is not valid to advertise the 0.0.0.0 meta-address.\n" +
    s" Also unlike <code>$ListenersProp</code>, there can be duplicated ports in this property," +
    " so that one listener can be configured to advertise another listener's address." +
    " This can be useful in some cases where external load balancers are used."
  val ListenerSecurityProtocolMapDoc = "Map between listener names and security protocols. This must be defined for " +
    "the same security protocol to be usable in more than one port or IP. For example, internal and " +
    "external traffic can be separated even if SSL is required for both. Concretely, the user could define listeners " +
    "with names INTERNAL and EXTERNAL and this property as: `INTERNAL:SSL,EXTERNAL:SSL`. As shown, key and value are " +
    "separated by a colon and map entries are separated by commas. Each listener name should only appear once in the map. " +
    "Different security (SSL and SASL) settings can be configured for each listener by adding a normalised " +
    "prefix (the listener name is lowercased) to the config name. For example, to set a different keystore for the " +
    "INTERNAL listener, a config with name <code>listener.name.internal.ssl.keystore.location</code> would be set. " +
    "If the config for the listener name is not set, the config will fallback to the generic config (i.e. <code>ssl.keystore.location</code>). " +
    "Note that in KRaft a default mapping from the listener names defined by <code>controller.listener.names</code> to PLAINTEXT " +
    "is assumed if no explicit mapping is provided and no other security protocol is in use."
  val controlPlaneListenerNameDoc = "Name of listener used for communication between controller and brokers. " +
    s"Broker will use the $ControlPlaneListenerNameProp to locate the endpoint in $ListenersProp list, to listen for connections from the controller. " +
    "For example, if a broker's config is :\n" +
    "listeners = INTERNAL://192.1.1.8:9092, EXTERNAL://10.1.1.5:9093, CONTROLLER://192.1.1.8:9094\n" +
    "listener.security.protocol.map = INTERNAL:PLAINTEXT, EXTERNAL:SSL, CONTROLLER:SSL\n" +
    "control.plane.listener.name = CONTROLLER\n" +
    "On startup, the broker will start listening on \"192.1.1.8:9094\" with security protocol \"SSL\".\n" +
    s"On controller side, when it discovers a broker's published endpoints through zookeeper, it will use the $ControlPlaneListenerNameProp " +
    "to find the endpoint, which it will use to establish connection to the broker.\n" +
    "For example, if the broker's published endpoints on zookeeper are :\n" +
    "\"endpoints\" : [\"INTERNAL://broker1.example.com:9092\",\"EXTERNAL://broker1.example.com:9093\",\"CONTROLLER://broker1.example.com:9094\"]\n" +
    " and the controller's config is :\n" +
    "listener.security.protocol.map = INTERNAL:PLAINTEXT, EXTERNAL:SSL, CONTROLLER:SSL\n" +
    "control.plane.listener.name = CONTROLLER\n" +
    "then controller will use \"broker1.example.com:9094\" with security protocol \"SSL\" to connect to the broker.\n" +
    "If not explicitly configured, the default value will be null and there will be no dedicated endpoints for controller connections."

  val SocketSendBufferBytesDoc = "The SO_SNDBUF buffer of the socket server sockets. If the value is -1, the OS default will be used."
  val SocketReceiveBufferBytesDoc = "The SO_RCVBUF buffer of the socket server sockets. If the value is -1, the OS default will be used."
  val SocketRequestMaxBytesDoc = "The maximum number of bytes in a socket request"
  val SocketListenBacklogSizeDoc = "The maximum number of pending connections on the socket. " +
    "In Linux, you may also need to configure `somaxconn` and `tcp_max_syn_backlog` kernel parameters " +
    "accordingly to make the configuration takes effect."
  val MaxConnectionsPerIpDoc = "The maximum number of connections we allow from each ip address. This can be set to 0 if there are overrides " +
    s"configured using $MaxConnectionsPerIpOverridesProp property. New connections from the ip address are dropped if the limit is reached."
  val MaxConnectionsPerIpOverridesDoc = "A comma-separated list of per-ip or hostname overrides to the default maximum number of connections. " +
    "An example value is \"hostName:100,127.0.0.1:200\""
  val MaxConnectionsDoc = "The maximum number of connections we allow in the broker at any time. This limit is applied in addition " +
    s"to any per-ip limits configured using $MaxConnectionsPerIpProp. Listener-level limits may also be configured by prefixing the " +
    s"config name with the listener prefix, for example, <code>listener.name.internal.$MaxConnectionsProp</code>. Broker-wide limit " +
    "should be configured based on broker capacity while listener limits should be configured based on application requirements. " +
    "New connections are blocked if either the listener or broker limit is reached. Connections on the inter-broker listener are " +
    "permitted even if broker-wide limit is reached. The least recently used connection on another listener will be closed in this case."
  val MaxConnectionCreationRateDoc = "The maximum connection creation rate we allow in the broker at any time. Listener-level limits " +
    s"may also be configured by prefixing the config name with the listener prefix, for example, <code>listener.name.internal.$MaxConnectionCreationRateProp</code>." +
    "Broker-wide connection rate limit should be configured based on broker capacity while listener limits should be configured based on " +
    "application requirements. New connections will be throttled if either the listener or the broker limit is reached, with the exception " +
    "of inter-broker listener. Connections on the inter-broker listener will be throttled only when the listener-level rate limit is reached."
  val ConnectionsMaxIdleMsDoc = "Idle connections timeout: the server socket processor threads close the connections that idle more than this"
  val FailedAuthenticationDelayMsDoc = "Connection close delay on failed authentication: this is the time (in milliseconds) by which connection close will be delayed on authentication failure. " +
    s"This must be configured to be less than $ConnectionsMaxIdleMsProp to prevent connection timeout."
  /************* Rack Configuration **************/
  val RackDoc = "Rack of the broker. This will be used in rack aware replication assignment for fault tolerance. Examples: `RACK1`, `us-east-1d`"
  /** ********* Log Configuration ***********/
  val NumPartitionsDoc = "The default number of log partitions per topic"
  val LogDirDoc = "The directory in which the log data is kept (supplemental for " + LogDirsProp + " property)"
  val LogDirsDoc = "The directories in which the log data is kept. If not set, the value in " + LogDirProp + " is used"
  val LogSegmentBytesDoc = "The maximum size of a single log file"
  val LogRollTimeMillisDoc = "The maximum time before a new log segment is rolled out (in milliseconds). If not set, the value in " + LogRollTimeHoursProp + " is used"
  val LogRollTimeHoursDoc = "The maximum time before a new log segment is rolled out (in hours), secondary to " + LogRollTimeMillisProp + " property"

  val LogRollTimeJitterMillisDoc = "The maximum jitter to subtract from logRollTimeMillis (in milliseconds). If not set, the value in " + LogRollTimeJitterHoursProp + " is used"
  val LogRollTimeJitterHoursDoc = "The maximum jitter to subtract from logRollTimeMillis (in hours), secondary to " + LogRollTimeJitterMillisProp + " property"

  val LogRetentionTimeMillisDoc = "The number of milliseconds to keep a log file before deleting it (in milliseconds), If not set, the value in " + LogRetentionTimeMinutesProp + " is used. If set to -1, no time limit is applied."
  val LogRetentionTimeMinsDoc = "The number of minutes to keep a log file before deleting it (in minutes), secondary to " + LogRetentionTimeMillisProp + " property. If not set, the value in " + LogRetentionTimeHoursProp + " is used"
  val LogRetentionTimeHoursDoc = "The number of hours to keep a log file before deleting it (in hours), tertiary to " + LogRetentionTimeMillisProp + " property"

  val LogRetentionBytesDoc = "The maximum size of the log before deleting it"
  val LogCleanupIntervalMsDoc = "The frequency in milliseconds that the log cleaner checks whether any log is eligible for deletion"
  val LogCleanupPolicyDoc = "The default cleanup policy for segments beyond the retention window. A comma separated list of valid policies. Valid policies are: \"delete\" and \"compact\""
  val LogCleanerThreadsDoc = "The number of background threads to use for log cleaning"
  val LogCleanerIoMaxBytesPerSecondDoc = "The log cleaner will be throttled so that the sum of its read and write i/o will be less than this value on average"
  val LogCleanerDedupeBufferSizeDoc = "The total memory used for log deduplication across all cleaner threads"
  val LogCleanerIoBufferSizeDoc = "The total memory used for log cleaner I/O buffers across all cleaner threads"
  val LogCleanerDedupeBufferLoadFactorDoc = "Log cleaner dedupe buffer load factor. The percentage full the dedupe buffer can become. A higher value " +
  "will allow more log to be cleaned at once but will lead to more hash collisions"
  val LogCleanerBackoffMsDoc = "The amount of time to sleep when there are no logs to clean"
  val LogCleanerMinCleanRatioDoc = "The minimum ratio of dirty log to total log for a log to eligible for cleaning. " +
    "If the " + LogCleanerMaxCompactionLagMsProp + " or the " + LogCleanerMinCompactionLagMsProp +
    " configurations are also specified, then the log compactor considers the log eligible for compaction " +
    "as soon as either: (i) the dirty ratio threshold has been met and the log has had dirty (uncompacted) " +
    "records for at least the " + LogCleanerMinCompactionLagMsProp + " duration, or (ii) if the log has had " +
    "dirty (uncompacted) records for at most the " + LogCleanerMaxCompactionLagMsProp + " period."
  val LogCleanerEnableDoc = "Enable the log cleaner process to run on the server. Should be enabled if using any topics with a cleanup.policy=compact including the internal offsets topic. If disabled those topics will not be compacted and continually grow in size."
  val LogCleanerDeleteRetentionMsDoc = "The amount of time to retain delete tombstone markers for log compacted topics. This setting also gives a bound " +
    "on the time in which a consumer must complete a read if they begin from offset 0 to ensure that they get a valid snapshot of the final stage (otherwise delete " +
    "tombstones may be collected before they complete their scan).";
  val LogCleanerMinCompactionLagMsDoc = "The minimum time a message will remain uncompacted in the log. Only applicable for logs that are being compacted."
  val LogCleanerMaxCompactionLagMsDoc = "The maximum time a message will remain ineligible for compaction in the log. Only applicable for logs that are being compacted."
  val LogIndexSizeMaxBytesDoc = "The maximum size in bytes of the offset index"
  val LogIndexIntervalBytesDoc = "The interval with which we add an entry to the offset index"
  val LogFlushIntervalMessagesDoc = "The number of messages accumulated on a log partition before messages are flushed to disk "
  val LogDeleteDelayMsDoc = "The amount of time to wait before deleting a file from the filesystem"
  val LogFlushSchedulerIntervalMsDoc = "The frequency in ms that the log flusher checks whether any log needs to be flushed to disk"
  val LogFlushIntervalMsDoc = "The maximum time in ms that a message in any topic is kept in memory before flushed to disk. If not set, the value in " + LogFlushSchedulerIntervalMsProp + " is used"
  val LogFlushOffsetCheckpointIntervalMsDoc = "The frequency with which we update the persistent record of the last flush which acts as the log recovery point"
  val LogFlushStartOffsetCheckpointIntervalMsDoc = "The frequency with which we update the persistent record of log start offset"
  val LogPreAllocateEnableDoc = "Should pre allocate file when create new segment? If you are using Kafka on Windows, you probably need to set it to true."
  val LogMessageFormatVersionDoc = "Specify the message format version the broker will use to append messages to the logs. The value should be a valid ApiVersion. " +
    "Some examples are: 0.8.2, 0.9.0.0, 0.10.0, check ApiVersion for more details. By setting a particular message format version, the " +
    "user is certifying that all the existing messages on disk are smaller or equal than the specified version. Setting this value incorrectly " +
    "will cause consumers with older versions to break as they will receive messages with a format that they don't understand."

  val LogMessageTimestampTypeDoc = "Define whether the timestamp in the message is message create time or log append time. The value should be either " +
    "`CreateTime` or `LogAppendTime`"

  val LogMessageTimestampDifferenceMaxMsDoc = "The maximum difference allowed between the timestamp when a broker receives " +
    "a message and the timestamp specified in the message. If log.message.timestamp.type=CreateTime, a message will be rejected " +
    "if the difference in timestamp exceeds this threshold. This configuration is ignored if log.message.timestamp.type=LogAppendTime." +
    "The maximum timestamp difference allowed should be no greater than log.retention.ms to avoid unnecessarily frequent log rolling."
  val NumRecoveryThreadsPerDataDirDoc = "The number of threads per data directory to be used for log recovery at startup and flushing at shutdown"
  val AutoCreateTopicsEnableDoc = "Enable auto creation of topic on the server"
  val MinInSyncReplicasDoc = "When a producer sets acks to \"all\" (or \"-1\"), " +
    "min.insync.replicas specifies the minimum number of replicas that must acknowledge " +
    "a write for the write to be considered successful. If this minimum cannot be met, " +
    "then the producer will raise an exception (either NotEnoughReplicas or " +
    "NotEnoughReplicasAfterAppend).<br>When used together, min.insync.replicas and acks " +
    "allow you to enforce greater durability guarantees. A typical scenario would be to " +
    "create a topic with a replication factor of 3, set min.insync.replicas to 2, and " +
    "produce with acks of \"all\". This will ensure that the producer raises an exception " +
    "if a majority of replicas do not receive a write."

  val CreateTopicPolicyClassNameDoc = "The create topic policy class that should be used for validation. The class should " +
    "implement the <code>org.apache.kafka.server.policy.CreateTopicPolicy</code> interface."
  val AlterConfigPolicyClassNameDoc = "The alter configs policy class that should be used for validation. The class should " +
    "implement the <code>org.apache.kafka.server.policy.AlterConfigPolicy</code> interface."
  val LogMessageDownConversionEnableDoc = TopicConfig.MESSAGE_DOWNCONVERSION_ENABLE_DOC;

  /** ********* Replication configuration ***********/
  val ControllerSocketTimeoutMsDoc = "The socket timeout for controller-to-broker channels"
  val ControllerMessageQueueSizeDoc = "The buffer size for controller-to-broker-channels"
  val DefaultReplicationFactorDoc = "The default replication factors for automatically created topics"
  val ReplicaLagTimeMaxMsDoc = "If a follower hasn't sent any fetch requests or hasn't consumed up to the leaders log end offset for at least this time," +
  " the leader will remove the follower from isr"
  val ReplicaSocketTimeoutMsDoc = "The socket timeout for network requests. Its value should be at least replica.fetch.wait.max.ms"
  val ReplicaSocketReceiveBufferBytesDoc = "The socket receive buffer for network requests"
  val ReplicaFetchMaxBytesDoc = "The number of bytes of messages to attempt to fetch for each partition. This is not an absolute maximum, " +
    "if the first record batch in the first non-empty partition of the fetch is larger than this value, the record batch will still be returned " +
    "to ensure that progress can be made. The maximum record batch size accepted by the broker is defined via " +
    "<code>message.max.bytes</code> (broker config) or <code>max.message.bytes</code> (topic config)."
  val ReplicaFetchWaitMaxMsDoc = "The maximum wait time for each fetcher request issued by follower replicas. This value should always be less than the " +
  "replica.lag.time.max.ms at all times to prevent frequent shrinking of ISR for low throughput topics"
  val ReplicaFetchMinBytesDoc = "Minimum bytes expected for each fetch response. If not enough bytes, wait up to <code>replica.fetch.wait.max.ms</code> (broker config)."
  val ReplicaFetchResponseMaxBytesDoc = "Maximum bytes expected for the entire fetch response. Records are fetched in batches, " +
    "and if the first record batch in the first non-empty partition of the fetch is larger than this value, the record batch " +
    "will still be returned to ensure that progress can be made. As such, this is not an absolute maximum. The maximum " +
    "record batch size accepted by the broker is defined via <code>message.max.bytes</code> (broker config) or " +
    "<code>max.message.bytes</code> (topic config)."
  val NumReplicaFetchersDoc = "Number of fetcher threads used to replicate messages from a source broker. " +
  "Increasing this value can increase the degree of I/O parallelism in the follower broker."
  val ReplicaFetchBackoffMsDoc = "The amount of time to sleep when fetch partition error occurs."
  val ReplicaHighWatermarkCheckpointIntervalMsDoc = "The frequency with which the high watermark is saved out to disk"
  val FetchPurgatoryPurgeIntervalRequestsDoc = "The purge interval (in number of requests) of the fetch request purgatory"
  val ProducerPurgatoryPurgeIntervalRequestsDoc = "The purge interval (in number of requests) of the producer request purgatory"
  val DeleteRecordsPurgatoryPurgeIntervalRequestsDoc = "The purge interval (in number of requests) of the delete records request purgatory"
  val AutoLeaderRebalanceEnableDoc = "Enables auto leader balancing. A background thread checks the distribution of partition leaders at regular intervals, configurable by `leader.imbalance.check.interval.seconds`. If the leader imbalance exceeds `leader.imbalance.per.broker.percentage`, leader rebalance to the preferred leader for partitions is triggered."
  val LeaderImbalancePerBrokerPercentageDoc = "The ratio of leader imbalance allowed per broker. The controller would trigger a leader balance if it goes above this value per broker. The value is specified in percentage."
  val LeaderImbalanceCheckIntervalSecondsDoc = "The frequency with which the partition rebalance check is triggered by the controller"
  val UncleanLeaderElectionEnableDoc = "Indicates whether to enable replicas not in the ISR set to be elected as leader as a last resort, even though doing so may result in data loss"
  val InterBrokerSecurityProtocolDoc = "Security protocol used to communicate between brokers. Valid values are: " +
    s"${SecurityProtocol.names.asScala.mkString(", ")}. It is an error to set this and $InterBrokerListenerNameProp " +
    "properties at the same time."
  val InterBrokerProtocolVersionDoc = "Specify which version of the inter-broker protocol will be used.\n" +
  " This is typically bumped after all brokers were upgraded to a new version.\n" +
  " Example of some valid values are: 0.8.0, 0.8.1, 0.8.1.1, 0.8.2, 0.8.2.0, 0.8.2.1, 0.9.0.0, 0.9.0.1 Check ApiVersion for the full list."
  val InterBrokerListenerNameDoc = s"Name of listener used for communication between brokers. If this is unset, the listener name is defined by $InterBrokerSecurityProtocolProp. " +
    s"It is an error to set this and $InterBrokerSecurityProtocolProp properties at the same time."
  val ReplicaSelectorClassDoc = "The fully qualified class name that implements ReplicaSelector. This is used by the broker to find the preferred read replica. By default, we use an implementation that returns the leader."
  /** ********* Controlled shutdown configuration ***********/
  val ControlledShutdownMaxRetriesDoc = "Controlled shutdown can fail for multiple reasons. This determines the number of retries when such failure happens"
  val ControlledShutdownRetryBackoffMsDoc = "Before each retry, the system needs time to recover from the state that caused the previous failure (Controller fail over, replica lag etc). This config determines the amount of time to wait before retrying."
  val ControlledShutdownEnableDoc = "Enable controlled shutdown of the server"
  /** ********* Group coordinator configuration ***********/
  val GroupMinSessionTimeoutMsDoc = "The minimum allowed session timeout for registered consumers. Shorter timeouts result in quicker failure detection at the cost of more frequent consumer heartbeating, which can overwhelm broker resources."
  val GroupMaxSessionTimeoutMsDoc = "The maximum allowed session timeout for registered consumers. Longer timeouts give consumers more time to process messages in between heartbeats at the cost of a longer time to detect failures."
  val GroupInitialRebalanceDelayMsDoc = "The amount of time the group coordinator will wait for more consumers to join a new group before performing the first rebalance. A longer delay means potentially fewer rebalances, but increases the time until processing begins."
  val GroupMaxSizeDoc = "The maximum number of consumers that a single consumer group can accommodate."
  /** ********* Offset management configuration ***********/
  val OffsetMetadataMaxSizeDoc = "The maximum size for a metadata entry associated with an offset commit"
  val OffsetsLoadBufferSizeDoc = "Batch size for reading from the offsets segments when loading offsets into the cache (soft-limit, overridden if records are too large)."
  val OffsetsTopicReplicationFactorDoc = "The replication factor for the offsets topic (set higher to ensure availability). " +
  "Internal topic creation will fail until the cluster size meets this replication factor requirement."
  val OffsetsTopicPartitionsDoc = "The number of partitions for the offset commit topic (should not change after deployment)"
  val OffsetsTopicSegmentBytesDoc = "The offsets topic segment bytes should be kept relatively small in order to facilitate faster log compaction and cache loads"
  val OffsetsTopicCompressionCodecDoc = "Compression codec for the offsets topic - compression may be used to achieve \"atomic\" commits"
  val OffsetsRetentionMinutesDoc = "After a consumer group loses all its consumers (i.e. becomes empty) its offsets will be kept for this retention period before getting discarded. " +
    "For standalone consumers (using manual assignment), offsets will be expired after the time of last commit plus this retention period."
  val OffsetsRetentionCheckIntervalMsDoc = "Frequency at which to check for stale offsets"
  val OffsetCommitTimeoutMsDoc = "Offset commit will be delayed until all replicas for the offsets topic receive the commit " +
  "or this timeout is reached. This is similar to the producer request timeout."
  val OffsetCommitRequiredAcksDoc = "The required acks before the commit can be accepted. In general, the default (-1) should not be overridden"
  /** ********* Transaction management configuration ***********/
  val TransactionalIdExpirationMsDoc = "The time in ms that the transaction coordinator will wait without receiving any transaction status updates " +
    "for the current transaction before expiring its transactional id. This setting also influences producer id expiration - producer ids are expired " +
    "once this time has elapsed after the last write with the given producer id. Note that producer ids may expire sooner if the last write from the producer id is deleted due to the topic's retention settings."
  val TransactionsMaxTimeoutMsDoc = "The maximum allowed timeout for transactions. " +
    "If a client’s requested transaction time exceed this, then the broker will return an error in InitProducerIdRequest. This prevents a client from too large of a timeout, which can stall consumers reading from topics included in the transaction."
  val TransactionsTopicMinISRDoc = "Overridden " + MinInSyncReplicasProp + " config for the transaction topic."
  val TransactionsLoadBufferSizeDoc = "Batch size for reading from the transaction log segments when loading producer ids and transactions into the cache (soft-limit, overridden if records are too large)."
  val TransactionsTopicReplicationFactorDoc = "The replication factor for the transaction topic (set higher to ensure availability). " +
    "Internal topic creation will fail until the cluster size meets this replication factor requirement."
  val TransactionsTopicPartitionsDoc = "The number of partitions for the transaction topic (should not change after deployment)."
  val TransactionsTopicSegmentBytesDoc = "The transaction topic segment bytes should be kept relatively small in order to facilitate faster log compaction and cache loads"
  val TransactionsAbortTimedOutTransactionsIntervalMsDoc = "The interval at which to rollback transactions that have timed out"
  val TransactionsRemoveExpiredTransactionsIntervalMsDoc = "The interval at which to remove transactions that have expired due to <code>transactional.id.expiration.ms</code> passing"

  /** ********* Fetch Configuration **************/
  val MaxIncrementalFetchSessionCacheSlotsDoc = "The maximum number of incremental fetch sessions that we will maintain."
  val FetchMaxBytesDoc = "The maximum number of bytes we will return for a fetch request. Must be at least 1024."

  /** ********* Quota Configuration ***********/
  val NumQuotaSamplesDoc = "The number of samples to retain in memory for client quotas"
  val NumReplicationQuotaSamplesDoc = "The number of samples to retain in memory for replication quotas"
  val NumAlterLogDirsReplicationQuotaSamplesDoc = "The number of samples to retain in memory for alter log dirs replication quotas"
  val NumControllerQuotaSamplesDoc = "The number of samples to retain in memory for controller mutation quotas"
  val QuotaWindowSizeSecondsDoc = "The time span of each sample for client quotas"
  val ReplicationQuotaWindowSizeSecondsDoc = "The time span of each sample for replication quotas"
  val AlterLogDirsReplicationQuotaWindowSizeSecondsDoc = "The time span of each sample for alter log dirs replication quotas"
  val ControllerQuotaWindowSizeSecondsDoc = "The time span of each sample for controller mutations quotas"

  val ClientQuotaCallbackClassDoc = "The fully qualified name of a class that implements the ClientQuotaCallback interface, " +
    "which is used to determine quota limits applied to client requests. By default, &lt;user&gt;, &lt;client-id&gt;, &lt;user&gt; or &lt;client-id&gt; " +
    "quotas stored in ZooKeeper are applied. For any given request, the most specific quota that matches the user principal " +
    "of the session and the client-id of the request is applied."

  val DeleteTopicEnableDoc = "Enables delete topic. Delete topic through the admin tool will have no effect if this config is turned off"
  val CompressionTypeDoc = "Specify the final compression type for a given topic. This configuration accepts the standard compression codecs " +
  "('gzip', 'snappy', 'lz4', 'zstd'). It additionally accepts 'uncompressed' which is equivalent to no compression; and " +
  "'producer' which means retain the original compression codec set by the producer."

  /** ********* Kafka Metrics Configuration ***********/
  val MetricSampleWindowMsDoc = CommonClientConfigs.METRICS_SAMPLE_WINDOW_MS_DOC
  val MetricNumSamplesDoc = CommonClientConfigs.METRICS_NUM_SAMPLES_DOC
  val MetricReporterClassesDoc = CommonClientConfigs.METRIC_REPORTER_CLASSES_DOC
  val MetricRecordingLevelDoc = CommonClientConfigs.METRICS_RECORDING_LEVEL_DOC


  /** ********* Kafka Yammer Metrics Reporter Configuration ***********/
  val KafkaMetricsReporterClassesDoc = "A list of classes to use as Yammer metrics custom reporters." +
    " The reporters should implement <code>kafka.metrics.KafkaMetricsReporter</code> trait. If a client wants" +
    " to expose JMX operations on a custom reporter, the custom reporter needs to additionally implement an MBean" +
    " trait that extends <code>kafka.metrics.KafkaMetricsReporterMBean</code> trait so that the registered MBean is compliant with" +
    " the standard MBean convention."

  val KafkaMetricsPollingIntervalSecondsDoc = s"The metrics polling interval (in seconds) which can be used" +
    s" in $KafkaMetricsReporterClassesProp implementations."

  /** ******** Common Security Configuration *************/
  val PrincipalBuilderClassDoc = BrokerSecurityConfigs.PRINCIPAL_BUILDER_CLASS_DOC
  val ConnectionsMaxReauthMsDoc = BrokerSecurityConfigs.CONNECTIONS_MAX_REAUTH_MS_DOC
  val securityProviderClassDoc = SecurityConfig.SECURITY_PROVIDERS_DOC

  /** ********* SSL Configuration ****************/
  val SslProtocolDoc = SslConfigs.SSL_PROTOCOL_DOC
  val SslProviderDoc = SslConfigs.SSL_PROVIDER_DOC
  val SslCipherSuitesDoc = SslConfigs.SSL_CIPHER_SUITES_DOC
  val SslEnabledProtocolsDoc = SslConfigs.SSL_ENABLED_PROTOCOLS_DOC
  val SslKeystoreTypeDoc = SslConfigs.SSL_KEYSTORE_TYPE_DOC
  val SslKeystoreLocationDoc = SslConfigs.SSL_KEYSTORE_LOCATION_DOC
  val SslKeystorePasswordDoc = SslConfigs.SSL_KEYSTORE_PASSWORD_DOC
  val SslKeyPasswordDoc = SslConfigs.SSL_KEY_PASSWORD_DOC
  val SslKeystoreKeyDoc = SslConfigs.SSL_KEYSTORE_KEY_DOC
  val SslKeystoreCertificateChainDoc = SslConfigs.SSL_KEYSTORE_CERTIFICATE_CHAIN_DOC
  val SslTruststoreTypeDoc = SslConfigs.SSL_TRUSTSTORE_TYPE_DOC
  val SslTruststorePasswordDoc = SslConfigs.SSL_TRUSTSTORE_PASSWORD_DOC
  val SslTruststoreLocationDoc = SslConfigs.SSL_TRUSTSTORE_LOCATION_DOC
  val SslTruststoreCertificatesDoc = SslConfigs.SSL_TRUSTSTORE_CERTIFICATES_DOC
  val SslKeyManagerAlgorithmDoc = SslConfigs.SSL_KEYMANAGER_ALGORITHM_DOC
  val SslTrustManagerAlgorithmDoc = SslConfigs.SSL_TRUSTMANAGER_ALGORITHM_DOC
  val SslEndpointIdentificationAlgorithmDoc = SslConfigs.SSL_ENDPOINT_IDENTIFICATION_ALGORITHM_DOC
  val SslSecureRandomImplementationDoc = SslConfigs.SSL_SECURE_RANDOM_IMPLEMENTATION_DOC
  val SslClientAuthDoc = BrokerSecurityConfigs.SSL_CLIENT_AUTH_DOC
  val SslPrincipalMappingRulesDoc = BrokerSecurityConfigs.SSL_PRINCIPAL_MAPPING_RULES_DOC
  val SslEngineFactoryClassDoc = SslConfigs.SSL_ENGINE_FACTORY_CLASS_DOC

  /** ********* Sasl Configuration ****************/
  val SaslMechanismInterBrokerProtocolDoc = "SASL mechanism used for inter-broker communication. Default is GSSAPI."
  val SaslJaasConfigDoc = SaslConfigs.SASL_JAAS_CONFIG_DOC
  val SaslEnabledMechanismsDoc = BrokerSecurityConfigs.SASL_ENABLED_MECHANISMS_DOC
  val SaslServerCallbackHandlerClassDoc = BrokerSecurityConfigs.SASL_SERVER_CALLBACK_HANDLER_CLASS_DOC
  val SaslClientCallbackHandlerClassDoc = SaslConfigs.SASL_CLIENT_CALLBACK_HANDLER_CLASS_DOC
  val SaslLoginClassDoc = SaslConfigs.SASL_LOGIN_CLASS_DOC
  val SaslLoginCallbackHandlerClassDoc = SaslConfigs.SASL_LOGIN_CALLBACK_HANDLER_CLASS_DOC
  val SaslKerberosServiceNameDoc = SaslConfigs.SASL_KERBEROS_SERVICE_NAME_DOC
  val SaslKerberosKinitCmdDoc = SaslConfigs.SASL_KERBEROS_KINIT_CMD_DOC
  val SaslKerberosTicketRenewWindowFactorDoc = SaslConfigs.SASL_KERBEROS_TICKET_RENEW_WINDOW_FACTOR_DOC
  val SaslKerberosTicketRenewJitterDoc = SaslConfigs.SASL_KERBEROS_TICKET_RENEW_JITTER_DOC
  val SaslKerberosMinTimeBeforeReloginDoc = SaslConfigs.SASL_KERBEROS_MIN_TIME_BEFORE_RELOGIN_DOC
  val SaslKerberosPrincipalToLocalRulesDoc = BrokerSecurityConfigs.SASL_KERBEROS_PRINCIPAL_TO_LOCAL_RULES_DOC
  val SaslLoginRefreshWindowFactorDoc = SaslConfigs.SASL_LOGIN_REFRESH_WINDOW_FACTOR_DOC
  val SaslLoginRefreshWindowJitterDoc = SaslConfigs.SASL_LOGIN_REFRESH_WINDOW_JITTER_DOC
  val SaslLoginRefreshMinPeriodSecondsDoc = SaslConfigs.SASL_LOGIN_REFRESH_MIN_PERIOD_SECONDS_DOC
  val SaslLoginRefreshBufferSecondsDoc = SaslConfigs.SASL_LOGIN_REFRESH_BUFFER_SECONDS_DOC

  val SaslLoginConnectTimeoutMsDoc = SaslConfigs.SASL_LOGIN_CONNECT_TIMEOUT_MS_DOC
  val SaslLoginReadTimeoutMsDoc = SaslConfigs.SASL_LOGIN_READ_TIMEOUT_MS_DOC
  val SaslLoginRetryBackoffMaxMsDoc = SaslConfigs.SASL_LOGIN_RETRY_BACKOFF_MAX_MS_DOC
  val SaslLoginRetryBackoffMsDoc = SaslConfigs.SASL_LOGIN_RETRY_BACKOFF_MS_DOC
  val SaslOAuthBearerScopeClaimNameDoc = SaslConfigs.SASL_OAUTHBEARER_SCOPE_CLAIM_NAME_DOC
  val SaslOAuthBearerSubClaimNameDoc = SaslConfigs.SASL_OAUTHBEARER_SUB_CLAIM_NAME_DOC
  val SaslOAuthBearerTokenEndpointUrlDoc = SaslConfigs.SASL_OAUTHBEARER_TOKEN_ENDPOINT_URL_DOC
  val SaslOAuthBearerJwksEndpointUrlDoc = SaslConfigs.SASL_OAUTHBEARER_JWKS_ENDPOINT_URL_DOC
  val SaslOAuthBearerJwksEndpointRefreshMsDoc = SaslConfigs.SASL_OAUTHBEARER_JWKS_ENDPOINT_REFRESH_MS_DOC
  val SaslOAuthBearerJwksEndpointRetryBackoffMaxMsDoc = SaslConfigs.SASL_OAUTHBEARER_JWKS_ENDPOINT_RETRY_BACKOFF_MAX_MS_DOC
  val SaslOAuthBearerJwksEndpointRetryBackoffMsDoc = SaslConfigs.SASL_OAUTHBEARER_JWKS_ENDPOINT_RETRY_BACKOFF_MS_DOC
  val SaslOAuthBearerClockSkewSecondsDoc = SaslConfigs.SASL_OAUTHBEARER_CLOCK_SKEW_SECONDS_DOC
  val SaslOAuthBearerExpectedAudienceDoc = SaslConfigs.SASL_OAUTHBEARER_EXPECTED_AUDIENCE_DOC
  val SaslOAuthBearerExpectedIssuerDoc = SaslConfigs.SASL_OAUTHBEARER_EXPECTED_ISSUER_DOC

  /** ********* Delegation Token Configuration ****************/
  val DelegationTokenSecretKeyAliasDoc = s"DEPRECATED: An alias for $DelegationTokenSecretKeyProp, which should be used instead of this config."
  val DelegationTokenSecretKeyDoc = "Secret key to generate and verify delegation tokens. The same key must be configured across all the brokers. " +
    " If the key is not set or set to empty string, brokers will disable the delegation token support."
  val DelegationTokenMaxLifeTimeDoc = "The token has a maximum lifetime beyond which it cannot be renewed anymore. Default value 7 days."
  val DelegationTokenExpiryTimeMsDoc = "The token validity time in miliseconds before the token needs to be renewed. Default value 1 day."
  val DelegationTokenExpiryCheckIntervalDoc = "Scan interval to remove expired delegation tokens."

  /** ********* Password encryption configuration for dynamic configs *********/
  val PasswordEncoderSecretDoc = "The secret used for encoding dynamically configured passwords for this broker."
  val PasswordEncoderOldSecretDoc = "The old secret that was used for encoding dynamically configured passwords. " +
    "This is required only when the secret is updated. If specified, all dynamically encoded passwords are " +
    s"decoded using this old secret and re-encoded using $PasswordEncoderSecretProp when broker starts up."
  val PasswordEncoderKeyFactoryAlgorithmDoc = "The SecretKeyFactory algorithm used for encoding dynamically configured passwords. " +
    "Default is PBKDF2WithHmacSHA512 if available and PBKDF2WithHmacSHA1 otherwise."
  val PasswordEncoderCipherAlgorithmDoc = "The Cipher algorithm used for encoding dynamically configured passwords."
  val PasswordEncoderKeyLengthDoc =  "The key length used for encoding dynamically configured passwords."
  val PasswordEncoderIterationsDoc =  "The iteration count used for encoding dynamically configured passwords."

  @nowarn("cat=deprecation")
  private[server] val configDef = {
    import ConfigDef.Importance._
    import ConfigDef.Range._
    import ConfigDef.Type._
    import ConfigDef.ValidString._

    new ConfigDef()

      /** ********* Zookeeper Configuration ***********/
      .define(ZkConnectProp, STRING, null, HIGH, ZkConnectDoc)
      .define(ZkSessionTimeoutMsProp, INT, Defaults.ZkSessionTimeoutMs, HIGH, ZkSessionTimeoutMsDoc)
      .define(ZkConnectionTimeoutMsProp, INT, null, HIGH, ZkConnectionTimeoutMsDoc)
      .define(ZkEnableSecureAclsProp, BOOLEAN, Defaults.ZkEnableSecureAcls, HIGH, ZkEnableSecureAclsDoc)
      .define(ZkMaxInFlightRequestsProp, INT, Defaults.ZkMaxInFlightRequests, atLeast(1), HIGH, ZkMaxInFlightRequestsDoc)
      .define(ZkSslClientEnableProp, BOOLEAN, Defaults.ZkSslClientEnable, MEDIUM, ZkSslClientEnableDoc)
      .define(ZkClientCnxnSocketProp, STRING, null, MEDIUM, ZkClientCnxnSocketDoc)
      .define(ZkSslKeyStoreLocationProp, STRING, null, MEDIUM, ZkSslKeyStoreLocationDoc)
      .define(ZkSslKeyStorePasswordProp, PASSWORD, null, MEDIUM, ZkSslKeyStorePasswordDoc)
      .define(ZkSslKeyStoreTypeProp, STRING, null, MEDIUM, ZkSslKeyStoreTypeDoc)
      .define(ZkSslTrustStoreLocationProp, STRING, null, MEDIUM, ZkSslTrustStoreLocationDoc)
      .define(ZkSslTrustStorePasswordProp, PASSWORD, null, MEDIUM, ZkSslTrustStorePasswordDoc)
      .define(ZkSslTrustStoreTypeProp, STRING, null, MEDIUM, ZkSslTrustStoreTypeDoc)
      .define(ZkSslProtocolProp, STRING, Defaults.ZkSslProtocol, LOW, ZkSslProtocolDoc)
      .define(ZkSslEnabledProtocolsProp, LIST, null, LOW, ZkSslEnabledProtocolsDoc)
      .define(ZkSslCipherSuitesProp, LIST, null, LOW, ZkSslCipherSuitesDoc)
      .define(ZkSslEndpointIdentificationAlgorithmProp, STRING, Defaults.ZkSslEndpointIdentificationAlgorithm, LOW, ZkSslEndpointIdentificationAlgorithmDoc)
      .define(ZkSslCrlEnableProp, BOOLEAN, Defaults.ZkSslCrlEnable, LOW, ZkSslCrlEnableDoc)
      .define(ZkSslOcspEnableProp, BOOLEAN, Defaults.ZkSslOcspEnable, LOW, ZkSslOcspEnableDoc)

      /** ********* General Configuration ***********/
      .define(BrokerIdGenerationEnableProp, BOOLEAN, Defaults.BrokerIdGenerationEnable, MEDIUM, BrokerIdGenerationEnableDoc)
      .define(MaxReservedBrokerIdProp, INT, Defaults.MaxReservedBrokerId, atLeast(0), MEDIUM, MaxReservedBrokerIdDoc)
      .define(BrokerIdProp, INT, Defaults.BrokerId, HIGH, BrokerIdDoc)
      .define(MessageMaxBytesProp, INT, Defaults.MessageMaxBytes, atLeast(0), HIGH, MessageMaxBytesDoc)
      .define(NumNetworkThreadsProp, INT, Defaults.NumNetworkThreads, atLeast(1), HIGH, NumNetworkThreadsDoc)
      .define(NumIoThreadsProp, INT, Defaults.NumIoThreads, atLeast(1), HIGH, NumIoThreadsDoc)
      .define(NumReplicaAlterLogDirsThreadsProp, INT, null, HIGH, NumReplicaAlterLogDirsThreadsDoc)
      .define(BackgroundThreadsProp, INT, Defaults.BackgroundThreads, atLeast(1), HIGH, BackgroundThreadsDoc)
      .define(QueuedMaxRequestsProp, INT, Defaults.QueuedMaxRequests, atLeast(1), HIGH, QueuedMaxRequestsDoc)
      .define(QueuedMaxBytesProp, LONG, Defaults.QueuedMaxRequestBytes, MEDIUM, QueuedMaxRequestBytesDoc)
      .define(RequestTimeoutMsProp, INT, Defaults.RequestTimeoutMs, HIGH, RequestTimeoutMsDoc)
      .define(ConnectionSetupTimeoutMsProp, LONG, Defaults.ConnectionSetupTimeoutMs, MEDIUM, ConnectionSetupTimeoutMsDoc)
      .define(ConnectionSetupTimeoutMaxMsProp, LONG, Defaults.ConnectionSetupTimeoutMaxMs, MEDIUM, ConnectionSetupTimeoutMaxMsDoc)

      /*
       * KRaft mode configs.
       */
      .define(MetadataSnapshotMaxNewRecordBytesProp, LONG, Defaults.MetadataSnapshotMaxNewRecordBytes, atLeast(1), HIGH, MetadataSnapshotMaxNewRecordBytesDoc)

      /*
       * KRaft mode private configs. Note that these configs are defined as internal. We will make them public in the 3.0.0 release.
       */
      .define(ProcessRolesProp, LIST, Collections.emptyList(), ValidList.in("broker", "controller"), HIGH, ProcessRolesDoc)
      .define(NodeIdProp, INT, Defaults.EmptyNodeId, null, HIGH, NodeIdDoc)
      .define(InitialBrokerRegistrationTimeoutMsProp, INT, Defaults.InitialBrokerRegistrationTimeoutMs, null, MEDIUM, InitialBrokerRegistrationTimeoutMsDoc)
      .define(BrokerHeartbeatIntervalMsProp, INT, Defaults.BrokerHeartbeatIntervalMs, null, MEDIUM, BrokerHeartbeatIntervalMsDoc)
      .define(BrokerSessionTimeoutMsProp, INT, Defaults.BrokerSessionTimeoutMs, null, MEDIUM, BrokerSessionTimeoutMsDoc)
      .define(ControllerListenerNamesProp, STRING, null, null, HIGH, ControllerListenerNamesDoc)
      .define(SaslMechanismControllerProtocolProp, STRING, SaslConfigs.DEFAULT_SASL_MECHANISM, null, HIGH, SaslMechanismControllerProtocolDoc)
      .define(MetadataLogDirProp, STRING, null, null, HIGH, MetadataLogDirDoc)
      .define(MetadataLogSegmentBytesProp, INT, Defaults.LogSegmentBytes, atLeast(Records.LOG_OVERHEAD), HIGH, MetadataLogSegmentBytesDoc)
      .defineInternal(MetadataLogSegmentMinBytesProp, INT, 8 * 1024 * 1024, atLeast(Records.LOG_OVERHEAD), HIGH, MetadataLogSegmentMinBytesDoc)
      .define(MetadataLogSegmentMillisProp, LONG, Defaults.LogRollHours * 60 * 60 * 1000L, null, HIGH, MetadataLogSegmentMillisDoc)
      .define(MetadataMaxRetentionBytesProp, LONG, Defaults.LogRetentionBytes, null, HIGH, MetadataMaxRetentionBytesDoc)
      .define(MetadataMaxRetentionMillisProp, LONG, Defaults.LogRetentionHours * 60 * 60 * 1000L, null, HIGH, MetadataMaxRetentionMillisDoc)

      /************* Authorizer Configuration ***********/
      .define(AuthorizerClassNameProp, STRING, Defaults.AuthorizerClassName, LOW, AuthorizerClassNameDoc)

      /** ********* Socket Server Configuration ***********/
      .define(ListenersProp, STRING, Defaults.Listeners, HIGH, ListenersDoc)
      .define(AdvertisedListenersProp, STRING, null, HIGH, AdvertisedListenersDoc)
      .define(ListenerSecurityProtocolMapProp, STRING, Defaults.ListenerSecurityProtocolMap, LOW, ListenerSecurityProtocolMapDoc)
      .define(ControlPlaneListenerNameProp, STRING, null, HIGH, controlPlaneListenerNameDoc)
      .define(SocketSendBufferBytesProp, INT, Defaults.SocketSendBufferBytes, HIGH, SocketSendBufferBytesDoc)
      .define(SocketReceiveBufferBytesProp, INT, Defaults.SocketReceiveBufferBytes, HIGH, SocketReceiveBufferBytesDoc)
      .define(SocketRequestMaxBytesProp, INT, Defaults.SocketRequestMaxBytes, atLeast(1), HIGH, SocketRequestMaxBytesDoc)
      .define(SocketListenBacklogSizeProp, INT, Defaults.SocketListenBacklogSize, atLeast(1), MEDIUM, SocketListenBacklogSizeDoc)
      .define(MaxConnectionsPerIpProp, INT, Defaults.MaxConnectionsPerIp, atLeast(0), MEDIUM, MaxConnectionsPerIpDoc)
      .define(MaxConnectionsPerIpOverridesProp, STRING, Defaults.MaxConnectionsPerIpOverrides, MEDIUM, MaxConnectionsPerIpOverridesDoc)
      .define(MaxConnectionsProp, INT, Defaults.MaxConnections, atLeast(0), MEDIUM, MaxConnectionsDoc)
      .define(MaxConnectionCreationRateProp, INT, Defaults.MaxConnectionCreationRate, atLeast(0), MEDIUM, MaxConnectionCreationRateDoc)
      .define(ConnectionsMaxIdleMsProp, LONG, Defaults.ConnectionsMaxIdleMs, MEDIUM, ConnectionsMaxIdleMsDoc)
      .define(FailedAuthenticationDelayMsProp, INT, Defaults.FailedAuthenticationDelayMs, atLeast(0), LOW, FailedAuthenticationDelayMsDoc)

      /************ Rack Configuration ******************/
      .define(RackProp, STRING, null, MEDIUM, RackDoc)

      /** ********* Log Configuration ***********/
      .define(NumPartitionsProp, INT, Defaults.NumPartitions, atLeast(1), MEDIUM, NumPartitionsDoc)
      .define(LogDirProp, STRING, Defaults.LogDir, HIGH, LogDirDoc)
      .define(LogDirsProp, STRING, null, HIGH, LogDirsDoc)
      .define(LogSegmentBytesProp, INT, Defaults.LogSegmentBytes, atLeast(LegacyRecord.RECORD_OVERHEAD_V0), HIGH, LogSegmentBytesDoc)

      .define(LogRollTimeMillisProp, LONG, null, HIGH, LogRollTimeMillisDoc)
      .define(LogRollTimeHoursProp, INT, Defaults.LogRollHours, atLeast(1), HIGH, LogRollTimeHoursDoc)

      .define(LogRollTimeJitterMillisProp, LONG, null, HIGH, LogRollTimeJitterMillisDoc)
      .define(LogRollTimeJitterHoursProp, INT, Defaults.LogRollJitterHours, atLeast(0), HIGH, LogRollTimeJitterHoursDoc)

      .define(LogRetentionTimeMillisProp, LONG, null, HIGH, LogRetentionTimeMillisDoc)
      .define(LogRetentionTimeMinutesProp, INT, null, HIGH, LogRetentionTimeMinsDoc)
      .define(LogRetentionTimeHoursProp, INT, Defaults.LogRetentionHours, HIGH, LogRetentionTimeHoursDoc)

      .define(LogRetentionBytesProp, LONG, Defaults.LogRetentionBytes, HIGH, LogRetentionBytesDoc)
      .define(LogCleanupIntervalMsProp, LONG, Defaults.LogCleanupIntervalMs, atLeast(1), MEDIUM, LogCleanupIntervalMsDoc)
      .define(LogCleanupPolicyProp, LIST, Defaults.LogCleanupPolicy, ValidList.in(Defaults.Compact, Defaults.Delete), MEDIUM, LogCleanupPolicyDoc)
      .define(LogCleanerThreadsProp, INT, Defaults.LogCleanerThreads, atLeast(0), MEDIUM, LogCleanerThreadsDoc)
      .define(LogCleanerIoMaxBytesPerSecondProp, DOUBLE, Defaults.LogCleanerIoMaxBytesPerSecond, MEDIUM, LogCleanerIoMaxBytesPerSecondDoc)
      .define(LogCleanerDedupeBufferSizeProp, LONG, Defaults.LogCleanerDedupeBufferSize, MEDIUM, LogCleanerDedupeBufferSizeDoc)
      .define(LogCleanerIoBufferSizeProp, INT, Defaults.LogCleanerIoBufferSize, atLeast(0), MEDIUM, LogCleanerIoBufferSizeDoc)
      .define(LogCleanerDedupeBufferLoadFactorProp, DOUBLE, Defaults.LogCleanerDedupeBufferLoadFactor, MEDIUM, LogCleanerDedupeBufferLoadFactorDoc)
      .define(LogCleanerBackoffMsProp, LONG, Defaults.LogCleanerBackoffMs, atLeast(0), MEDIUM, LogCleanerBackoffMsDoc)
      .define(LogCleanerMinCleanRatioProp, DOUBLE, Defaults.LogCleanerMinCleanRatio, MEDIUM, LogCleanerMinCleanRatioDoc)
      .define(LogCleanerEnableProp, BOOLEAN, Defaults.LogCleanerEnable, MEDIUM, LogCleanerEnableDoc)
      .define(LogCleanerDeleteRetentionMsProp, LONG, Defaults.LogCleanerDeleteRetentionMs, MEDIUM, LogCleanerDeleteRetentionMsDoc)
      .define(LogCleanerMinCompactionLagMsProp, LONG, Defaults.LogCleanerMinCompactionLagMs, MEDIUM, LogCleanerMinCompactionLagMsDoc)
      .define(LogCleanerMaxCompactionLagMsProp, LONG, Defaults.LogCleanerMaxCompactionLagMs, MEDIUM, LogCleanerMaxCompactionLagMsDoc)
      .define(LogIndexSizeMaxBytesProp, INT, Defaults.LogIndexSizeMaxBytes, atLeast(4), MEDIUM, LogIndexSizeMaxBytesDoc)
      .define(LogIndexIntervalBytesProp, INT, Defaults.LogIndexIntervalBytes, atLeast(0), MEDIUM, LogIndexIntervalBytesDoc)
      .define(LogFlushIntervalMessagesProp, LONG, Defaults.LogFlushIntervalMessages, atLeast(1), HIGH, LogFlushIntervalMessagesDoc)
      .define(LogDeleteDelayMsProp, LONG, Defaults.LogDeleteDelayMs, atLeast(0), HIGH, LogDeleteDelayMsDoc)
      .define(LogFlushSchedulerIntervalMsProp, LONG, Defaults.LogFlushSchedulerIntervalMs, HIGH, LogFlushSchedulerIntervalMsDoc)
      .define(LogFlushIntervalMsProp, LONG, null, HIGH, LogFlushIntervalMsDoc)
      .define(LogFlushOffsetCheckpointIntervalMsProp, INT, Defaults.LogFlushOffsetCheckpointIntervalMs, atLeast(0), HIGH, LogFlushOffsetCheckpointIntervalMsDoc)
      .define(LogFlushStartOffsetCheckpointIntervalMsProp, INT, Defaults.LogFlushStartOffsetCheckpointIntervalMs, atLeast(0), HIGH, LogFlushStartOffsetCheckpointIntervalMsDoc)
      .define(LogPreAllocateProp, BOOLEAN, Defaults.LogPreAllocateEnable, MEDIUM, LogPreAllocateEnableDoc)
      .define(NumRecoveryThreadsPerDataDirProp, INT, Defaults.NumRecoveryThreadsPerDataDir, atLeast(1), HIGH, NumRecoveryThreadsPerDataDirDoc)
      .define(AutoCreateTopicsEnableProp, BOOLEAN, Defaults.AutoCreateTopicsEnable, HIGH, AutoCreateTopicsEnableDoc)
      .define(MinInSyncReplicasProp, INT, Defaults.MinInSyncReplicas, atLeast(1), HIGH, MinInSyncReplicasDoc)
      .define(LogMessageFormatVersionProp, STRING, Defaults.LogMessageFormatVersion, ApiVersionValidator, MEDIUM, LogMessageFormatVersionDoc)
      .define(LogMessageTimestampTypeProp, STRING, Defaults.LogMessageTimestampType, in("CreateTime", "LogAppendTime"), MEDIUM, LogMessageTimestampTypeDoc)
      .define(LogMessageTimestampDifferenceMaxMsProp, LONG, Defaults.LogMessageTimestampDifferenceMaxMs, MEDIUM, LogMessageTimestampDifferenceMaxMsDoc)
      .define(CreateTopicPolicyClassNameProp, CLASS, null, LOW, CreateTopicPolicyClassNameDoc)
      .define(AlterConfigPolicyClassNameProp, CLASS, null, LOW, AlterConfigPolicyClassNameDoc)
      .define(LogMessageDownConversionEnableProp, BOOLEAN, Defaults.MessageDownConversionEnable, LOW, LogMessageDownConversionEnableDoc)

      /** ********* Replication configuration ***********/
      .define(ControllerSocketTimeoutMsProp, INT, Defaults.ControllerSocketTimeoutMs, MEDIUM, ControllerSocketTimeoutMsDoc)
      .define(DefaultReplicationFactorProp, INT, Defaults.DefaultReplicationFactor, MEDIUM, DefaultReplicationFactorDoc)
      .define(ReplicaLagTimeMaxMsProp, LONG, Defaults.ReplicaLagTimeMaxMs, HIGH, ReplicaLagTimeMaxMsDoc)
      .define(ReplicaSocketTimeoutMsProp, INT, Defaults.ReplicaSocketTimeoutMs, HIGH, ReplicaSocketTimeoutMsDoc)
      .define(ReplicaSocketReceiveBufferBytesProp, INT, Defaults.ReplicaSocketReceiveBufferBytes, HIGH, ReplicaSocketReceiveBufferBytesDoc)
      .define(ReplicaFetchMaxBytesProp, INT, Defaults.ReplicaFetchMaxBytes, atLeast(0), MEDIUM, ReplicaFetchMaxBytesDoc)
      .define(ReplicaFetchWaitMaxMsProp, INT, Defaults.ReplicaFetchWaitMaxMs, HIGH, ReplicaFetchWaitMaxMsDoc)
      .define(ReplicaFetchBackoffMsProp, INT, Defaults.ReplicaFetchBackoffMs, atLeast(0), MEDIUM, ReplicaFetchBackoffMsDoc)
      .define(ReplicaFetchMinBytesProp, INT, Defaults.ReplicaFetchMinBytes, HIGH, ReplicaFetchMinBytesDoc)
      .define(ReplicaFetchResponseMaxBytesProp, INT, Defaults.ReplicaFetchResponseMaxBytes, atLeast(0), MEDIUM, ReplicaFetchResponseMaxBytesDoc)
      .define(NumReplicaFetchersProp, INT, Defaults.NumReplicaFetchers, HIGH, NumReplicaFetchersDoc)
      .define(ReplicaHighWatermarkCheckpointIntervalMsProp, LONG, Defaults.ReplicaHighWatermarkCheckpointIntervalMs, HIGH, ReplicaHighWatermarkCheckpointIntervalMsDoc)
      .define(FetchPurgatoryPurgeIntervalRequestsProp, INT, Defaults.FetchPurgatoryPurgeIntervalRequests, MEDIUM, FetchPurgatoryPurgeIntervalRequestsDoc)
      .define(ProducerPurgatoryPurgeIntervalRequestsProp, INT, Defaults.ProducerPurgatoryPurgeIntervalRequests, MEDIUM, ProducerPurgatoryPurgeIntervalRequestsDoc)
      .define(DeleteRecordsPurgatoryPurgeIntervalRequestsProp, INT, Defaults.DeleteRecordsPurgatoryPurgeIntervalRequests, MEDIUM, DeleteRecordsPurgatoryPurgeIntervalRequestsDoc)
      .define(AutoLeaderRebalanceEnableProp, BOOLEAN, Defaults.AutoLeaderRebalanceEnable, HIGH, AutoLeaderRebalanceEnableDoc)
      .define(LeaderImbalancePerBrokerPercentageProp, INT, Defaults.LeaderImbalancePerBrokerPercentage, HIGH, LeaderImbalancePerBrokerPercentageDoc)
      .define(LeaderImbalanceCheckIntervalSecondsProp, LONG, Defaults.LeaderImbalanceCheckIntervalSeconds, HIGH, LeaderImbalanceCheckIntervalSecondsDoc)
      .define(UncleanLeaderElectionEnableProp, BOOLEAN, Defaults.UncleanLeaderElectionEnable, HIGH, UncleanLeaderElectionEnableDoc)
      .define(InterBrokerSecurityProtocolProp, STRING, Defaults.InterBrokerSecurityProtocol, MEDIUM, InterBrokerSecurityProtocolDoc)
      .define(InterBrokerProtocolVersionProp, STRING, Defaults.InterBrokerProtocolVersion, ApiVersionValidator, MEDIUM, InterBrokerProtocolVersionDoc)
      .define(InterBrokerListenerNameProp, STRING, null, MEDIUM, InterBrokerListenerNameDoc)
      .define(ReplicaSelectorClassProp, STRING, null, MEDIUM, ReplicaSelectorClassDoc)

      /** ********* Controlled shutdown configuration ***********/
      .define(ControlledShutdownMaxRetriesProp, INT, Defaults.ControlledShutdownMaxRetries, MEDIUM, ControlledShutdownMaxRetriesDoc)
      .define(ControlledShutdownRetryBackoffMsProp, LONG, Defaults.ControlledShutdownRetryBackoffMs, MEDIUM, ControlledShutdownRetryBackoffMsDoc)
      .define(ControlledShutdownEnableProp, BOOLEAN, Defaults.ControlledShutdownEnable, MEDIUM, ControlledShutdownEnableDoc)

      /** ********* Group coordinator configuration ***********/
      .define(GroupMinSessionTimeoutMsProp, INT, Defaults.GroupMinSessionTimeoutMs, MEDIUM, GroupMinSessionTimeoutMsDoc)
      .define(GroupMaxSessionTimeoutMsProp, INT, Defaults.GroupMaxSessionTimeoutMs, MEDIUM, GroupMaxSessionTimeoutMsDoc)
      .define(GroupInitialRebalanceDelayMsProp, INT, Defaults.GroupInitialRebalanceDelayMs, MEDIUM, GroupInitialRebalanceDelayMsDoc)
      .define(GroupMaxSizeProp, INT, Defaults.GroupMaxSize, atLeast(1), MEDIUM, GroupMaxSizeDoc)

      /** ********* Offset management configuration ***********/
      .define(OffsetMetadataMaxSizeProp, INT, Defaults.OffsetMetadataMaxSize, HIGH, OffsetMetadataMaxSizeDoc)
      .define(OffsetsLoadBufferSizeProp, INT, Defaults.OffsetsLoadBufferSize, atLeast(1), HIGH, OffsetsLoadBufferSizeDoc)
      .define(OffsetsTopicReplicationFactorProp, SHORT, Defaults.OffsetsTopicReplicationFactor, atLeast(1), HIGH, OffsetsTopicReplicationFactorDoc)
      .define(OffsetsTopicPartitionsProp, INT, Defaults.OffsetsTopicPartitions, atLeast(1), HIGH, OffsetsTopicPartitionsDoc)
      .define(OffsetsTopicSegmentBytesProp, INT, Defaults.OffsetsTopicSegmentBytes, atLeast(1), HIGH, OffsetsTopicSegmentBytesDoc)
      .define(OffsetsTopicCompressionCodecProp, INT, Defaults.OffsetsTopicCompressionCodec, HIGH, OffsetsTopicCompressionCodecDoc)
      .define(OffsetsRetentionMinutesProp, INT, Defaults.OffsetsRetentionMinutes, atLeast(1), HIGH, OffsetsRetentionMinutesDoc)
      .define(OffsetsRetentionCheckIntervalMsProp, LONG, Defaults.OffsetsRetentionCheckIntervalMs, atLeast(1), HIGH, OffsetsRetentionCheckIntervalMsDoc)
      .define(OffsetCommitTimeoutMsProp, INT, Defaults.OffsetCommitTimeoutMs, atLeast(1), HIGH, OffsetCommitTimeoutMsDoc)
      .define(OffsetCommitRequiredAcksProp, SHORT, Defaults.OffsetCommitRequiredAcks, HIGH, OffsetCommitRequiredAcksDoc)
      .define(DeleteTopicEnableProp, BOOLEAN, Defaults.DeleteTopicEnable, HIGH, DeleteTopicEnableDoc)
      .define(CompressionTypeProp, STRING, Defaults.CompressionType, HIGH, CompressionTypeDoc)

      /** ********* Transaction management configuration ***********/
      .define(TransactionalIdExpirationMsProp, INT, Defaults.TransactionalIdExpirationMs, atLeast(1), HIGH, TransactionalIdExpirationMsDoc)
      .define(TransactionsMaxTimeoutMsProp, INT, Defaults.TransactionsMaxTimeoutMs, atLeast(1), HIGH, TransactionsMaxTimeoutMsDoc)
      .define(TransactionsTopicMinISRProp, INT, Defaults.TransactionsTopicMinISR, atLeast(1), HIGH, TransactionsTopicMinISRDoc)
      .define(TransactionsLoadBufferSizeProp, INT, Defaults.TransactionsLoadBufferSize, atLeast(1), HIGH, TransactionsLoadBufferSizeDoc)
      .define(TransactionsTopicReplicationFactorProp, SHORT, Defaults.TransactionsTopicReplicationFactor, atLeast(1), HIGH, TransactionsTopicReplicationFactorDoc)
      .define(TransactionsTopicPartitionsProp, INT, Defaults.TransactionsTopicPartitions, atLeast(1), HIGH, TransactionsTopicPartitionsDoc)
      .define(TransactionsTopicSegmentBytesProp, INT, Defaults.TransactionsTopicSegmentBytes, atLeast(1), HIGH, TransactionsTopicSegmentBytesDoc)
      .define(TransactionsAbortTimedOutTransactionCleanupIntervalMsProp, INT, Defaults.TransactionsAbortTimedOutTransactionsCleanupIntervalMS, atLeast(1), LOW, TransactionsAbortTimedOutTransactionsIntervalMsDoc)
      .define(TransactionsRemoveExpiredTransactionalIdCleanupIntervalMsProp, INT, Defaults.TransactionsRemoveExpiredTransactionsCleanupIntervalMS, atLeast(1), LOW, TransactionsRemoveExpiredTransactionsIntervalMsDoc)

      /** ********* Fetch Configuration **************/
      .define(MaxIncrementalFetchSessionCacheSlots, INT, Defaults.MaxIncrementalFetchSessionCacheSlots, atLeast(0), MEDIUM, MaxIncrementalFetchSessionCacheSlotsDoc)
      .define(FetchMaxBytes, INT, Defaults.FetchMaxBytes, atLeast(1024), MEDIUM, FetchMaxBytesDoc)

      /** ********* Kafka Metrics Configuration ***********/
      .define(MetricNumSamplesProp, INT, Defaults.MetricNumSamples, atLeast(1), LOW, MetricNumSamplesDoc)
      .define(MetricSampleWindowMsProp, LONG, Defaults.MetricSampleWindowMs, atLeast(1), LOW, MetricSampleWindowMsDoc)
      .define(MetricReporterClassesProp, LIST, Defaults.MetricReporterClasses, LOW, MetricReporterClassesDoc)
      .define(MetricRecordingLevelProp, STRING, Defaults.MetricRecordingLevel, LOW, MetricRecordingLevelDoc)

      /** ********* Kafka Yammer Metrics Reporter Configuration for docs ***********/
      .define(KafkaMetricsReporterClassesProp, LIST, Defaults.KafkaMetricReporterClasses, LOW, KafkaMetricsReporterClassesDoc)
      .define(KafkaMetricsPollingIntervalSecondsProp, INT, Defaults.KafkaMetricsPollingIntervalSeconds, atLeast(1), LOW, KafkaMetricsPollingIntervalSecondsDoc)

      /** ********* Quota configuration ***********/
      .define(NumQuotaSamplesProp, INT, Defaults.NumQuotaSamples, atLeast(1), LOW, NumQuotaSamplesDoc)
      .define(NumReplicationQuotaSamplesProp, INT, Defaults.NumReplicationQuotaSamples, atLeast(1), LOW, NumReplicationQuotaSamplesDoc)
      .define(NumAlterLogDirsReplicationQuotaSamplesProp, INT, Defaults.NumAlterLogDirsReplicationQuotaSamples, atLeast(1), LOW, NumAlterLogDirsReplicationQuotaSamplesDoc)
      .define(NumControllerQuotaSamplesProp, INT, Defaults.NumControllerQuotaSamples, atLeast(1), LOW, NumControllerQuotaSamplesDoc)
      .define(QuotaWindowSizeSecondsProp, INT, Defaults.QuotaWindowSizeSeconds, atLeast(1), LOW, QuotaWindowSizeSecondsDoc)
      .define(ReplicationQuotaWindowSizeSecondsProp, INT, Defaults.ReplicationQuotaWindowSizeSeconds, atLeast(1), LOW, ReplicationQuotaWindowSizeSecondsDoc)
      .define(AlterLogDirsReplicationQuotaWindowSizeSecondsProp, INT, Defaults.AlterLogDirsReplicationQuotaWindowSizeSeconds, atLeast(1), LOW, AlterLogDirsReplicationQuotaWindowSizeSecondsDoc)
      .define(ControllerQuotaWindowSizeSecondsProp, INT, Defaults.ControllerQuotaWindowSizeSeconds, atLeast(1), LOW, ControllerQuotaWindowSizeSecondsDoc)
      .define(ClientQuotaCallbackClassProp, CLASS, null, LOW, ClientQuotaCallbackClassDoc)

      /** ********* General Security Configuration ****************/
      .define(ConnectionsMaxReauthMsProp, LONG, Defaults.ConnectionsMaxReauthMsDefault, MEDIUM, ConnectionsMaxReauthMsDoc)
      .define(securityProviderClassProp, STRING, null, LOW, securityProviderClassDoc)

      /** ********* SSL Configuration ****************/
      .define(PrincipalBuilderClassProp, CLASS, Defaults.DefaultPrincipalSerde, MEDIUM, PrincipalBuilderClassDoc)
      .define(SslProtocolProp, STRING, Defaults.SslProtocol, MEDIUM, SslProtocolDoc)
      .define(SslProviderProp, STRING, null, MEDIUM, SslProviderDoc)
      .define(SslEnabledProtocolsProp, LIST, Defaults.SslEnabledProtocols, MEDIUM, SslEnabledProtocolsDoc)
      .define(SslKeystoreTypeProp, STRING, Defaults.SslKeystoreType, MEDIUM, SslKeystoreTypeDoc)
      .define(SslKeystoreLocationProp, STRING, null, MEDIUM, SslKeystoreLocationDoc)
      .define(SslKeystorePasswordProp, PASSWORD, null, MEDIUM, SslKeystorePasswordDoc)
      .define(SslKeyPasswordProp, PASSWORD, null, MEDIUM, SslKeyPasswordDoc)
      .define(SslKeystoreKeyProp, PASSWORD, null, MEDIUM, SslKeystoreKeyDoc)
      .define(SslKeystoreCertificateChainProp, PASSWORD, null, MEDIUM, SslKeystoreCertificateChainDoc)
      .define(SslTruststoreTypeProp, STRING, Defaults.SslTruststoreType, MEDIUM, SslTruststoreTypeDoc)
      .define(SslTruststoreLocationProp, STRING, null, MEDIUM, SslTruststoreLocationDoc)
      .define(SslTruststorePasswordProp, PASSWORD, null, MEDIUM, SslTruststorePasswordDoc)
      .define(SslTruststoreCertificatesProp, PASSWORD, null, MEDIUM, SslTruststoreCertificatesDoc)
      .define(SslKeyManagerAlgorithmProp, STRING, Defaults.SslKeyManagerAlgorithm, MEDIUM, SslKeyManagerAlgorithmDoc)
      .define(SslTrustManagerAlgorithmProp, STRING, Defaults.SslTrustManagerAlgorithm, MEDIUM, SslTrustManagerAlgorithmDoc)
      .define(SslEndpointIdentificationAlgorithmProp, STRING, Defaults.SslEndpointIdentificationAlgorithm, LOW, SslEndpointIdentificationAlgorithmDoc)
      .define(SslSecureRandomImplementationProp, STRING, null, LOW, SslSecureRandomImplementationDoc)
      .define(SslClientAuthProp, STRING, Defaults.SslClientAuthentication, in(Defaults.SslClientAuthenticationValidValues:_*), MEDIUM, SslClientAuthDoc)
      .define(SslCipherSuitesProp, LIST, Collections.emptyList(), MEDIUM, SslCipherSuitesDoc)
      .define(SslPrincipalMappingRulesProp, STRING, Defaults.SslPrincipalMappingRules, LOW, SslPrincipalMappingRulesDoc)
      .define(SslEngineFactoryClassProp, CLASS, null, LOW, SslEngineFactoryClassDoc)

      /** ********* Sasl Configuration ****************/
      .define(SaslMechanismInterBrokerProtocolProp, STRING, Defaults.SaslMechanismInterBrokerProtocol, MEDIUM, SaslMechanismInterBrokerProtocolDoc)
      .define(SaslJaasConfigProp, PASSWORD, null, MEDIUM, SaslJaasConfigDoc)
      .define(SaslEnabledMechanismsProp, LIST, Defaults.SaslEnabledMechanisms, MEDIUM, SaslEnabledMechanismsDoc)
      .define(SaslServerCallbackHandlerClassProp, CLASS, null, MEDIUM, SaslServerCallbackHandlerClassDoc)
      .define(SaslClientCallbackHandlerClassProp, CLASS, null, MEDIUM, SaslClientCallbackHandlerClassDoc)
      .define(SaslLoginClassProp, CLASS, null, MEDIUM, SaslLoginClassDoc)
      .define(SaslLoginCallbackHandlerClassProp, CLASS, null, MEDIUM, SaslLoginCallbackHandlerClassDoc)
      .define(SaslKerberosServiceNameProp, STRING, null, MEDIUM, SaslKerberosServiceNameDoc)
      .define(SaslKerberosKinitCmdProp, STRING, Defaults.SaslKerberosKinitCmd, MEDIUM, SaslKerberosKinitCmdDoc)
      .define(SaslKerberosTicketRenewWindowFactorProp, DOUBLE, Defaults.SaslKerberosTicketRenewWindowFactor, MEDIUM, SaslKerberosTicketRenewWindowFactorDoc)
      .define(SaslKerberosTicketRenewJitterProp, DOUBLE, Defaults.SaslKerberosTicketRenewJitter, MEDIUM, SaslKerberosTicketRenewJitterDoc)
      .define(SaslKerberosMinTimeBeforeReloginProp, LONG, Defaults.SaslKerberosMinTimeBeforeRelogin, MEDIUM, SaslKerberosMinTimeBeforeReloginDoc)
      .define(SaslKerberosPrincipalToLocalRulesProp, LIST, Defaults.SaslKerberosPrincipalToLocalRules, MEDIUM, SaslKerberosPrincipalToLocalRulesDoc)
      .define(SaslLoginRefreshWindowFactorProp, DOUBLE, Defaults.SaslLoginRefreshWindowFactor, MEDIUM, SaslLoginRefreshWindowFactorDoc)
      .define(SaslLoginRefreshWindowJitterProp, DOUBLE, Defaults.SaslLoginRefreshWindowJitter, MEDIUM, SaslLoginRefreshWindowJitterDoc)
      .define(SaslLoginRefreshMinPeriodSecondsProp, SHORT, Defaults.SaslLoginRefreshMinPeriodSeconds, MEDIUM, SaslLoginRefreshMinPeriodSecondsDoc)
      .define(SaslLoginRefreshBufferSecondsProp, SHORT, Defaults.SaslLoginRefreshBufferSeconds, MEDIUM, SaslLoginRefreshBufferSecondsDoc)
      .define(SaslLoginConnectTimeoutMsProp, INT, null, LOW, SaslLoginConnectTimeoutMsDoc)
      .define(SaslLoginReadTimeoutMsProp, INT, null, LOW, SaslLoginReadTimeoutMsDoc)
      .define(SaslLoginRetryBackoffMaxMsProp, LONG, Defaults.SaslLoginRetryBackoffMaxMs, LOW, SaslLoginRetryBackoffMaxMsDoc)
      .define(SaslLoginRetryBackoffMsProp, LONG, Defaults.SaslLoginRetryBackoffMs, LOW, SaslLoginRetryBackoffMsDoc)
      .define(SaslOAuthBearerScopeClaimNameProp, STRING, Defaults.SaslOAuthBearerScopeClaimName, LOW, SaslOAuthBearerScopeClaimNameDoc)
      .define(SaslOAuthBearerSubClaimNameProp, STRING, Defaults.SaslOAuthBearerSubClaimName, LOW, SaslOAuthBearerSubClaimNameDoc)
      .define(SaslOAuthBearerTokenEndpointUrlProp, STRING, null, MEDIUM, SaslOAuthBearerTokenEndpointUrlDoc)
      .define(SaslOAuthBearerJwksEndpointUrlProp, STRING, null, MEDIUM, SaslOAuthBearerJwksEndpointUrlDoc)
      .define(SaslOAuthBearerJwksEndpointRefreshMsProp, LONG, Defaults.SaslOAuthBearerJwksEndpointRefreshMs, LOW, SaslOAuthBearerJwksEndpointRefreshMsDoc)
      .define(SaslOAuthBearerJwksEndpointRetryBackoffMsProp, LONG, Defaults.SaslOAuthBearerJwksEndpointRetryBackoffMs, LOW, SaslOAuthBearerJwksEndpointRetryBackoffMsDoc)
      .define(SaslOAuthBearerJwksEndpointRetryBackoffMaxMsProp, LONG, Defaults.SaslOAuthBearerJwksEndpointRetryBackoffMaxMs, LOW, SaslOAuthBearerJwksEndpointRetryBackoffMaxMsDoc)
      .define(SaslOAuthBearerClockSkewSecondsProp, INT, Defaults.SaslOAuthBearerClockSkewSeconds, LOW, SaslOAuthBearerClockSkewSecondsDoc)
      .define(SaslOAuthBearerExpectedAudienceProp, LIST, null, LOW, SaslOAuthBearerExpectedAudienceDoc)
      .define(SaslOAuthBearerExpectedIssuerProp, STRING, null, LOW, SaslOAuthBearerExpectedIssuerDoc)

      /** ********* Delegation Token Configuration ****************/
      .define(DelegationTokenSecretKeyAliasProp, PASSWORD, null, MEDIUM, DelegationTokenSecretKeyAliasDoc)
      .define(DelegationTokenSecretKeyProp, PASSWORD, null, MEDIUM, DelegationTokenSecretKeyDoc)
      .define(DelegationTokenMaxLifeTimeProp, LONG, Defaults.DelegationTokenMaxLifeTimeMsDefault, atLeast(1), MEDIUM, DelegationTokenMaxLifeTimeDoc)
      .define(DelegationTokenExpiryTimeMsProp, LONG, Defaults.DelegationTokenExpiryTimeMsDefault, atLeast(1), MEDIUM, DelegationTokenExpiryTimeMsDoc)
      .define(DelegationTokenExpiryCheckIntervalMsProp, LONG, Defaults.DelegationTokenExpiryCheckIntervalMsDefault, atLeast(1), LOW, DelegationTokenExpiryCheckIntervalDoc)

      /** ********* Password encryption configuration for dynamic configs *********/
      .define(PasswordEncoderSecretProp, PASSWORD, null, MEDIUM, PasswordEncoderSecretDoc)
      .define(PasswordEncoderOldSecretProp, PASSWORD, null, MEDIUM, PasswordEncoderOldSecretDoc)
      .define(PasswordEncoderKeyFactoryAlgorithmProp, STRING, null, LOW, PasswordEncoderKeyFactoryAlgorithmDoc)
      .define(PasswordEncoderCipherAlgorithmProp, STRING, Defaults.PasswordEncoderCipherAlgorithm, LOW, PasswordEncoderCipherAlgorithmDoc)
      .define(PasswordEncoderKeyLengthProp, INT, Defaults.PasswordEncoderKeyLength, atLeast(8), LOW, PasswordEncoderKeyLengthDoc)
      .define(PasswordEncoderIterationsProp, INT, Defaults.PasswordEncoderIterations, atLeast(1024), LOW, PasswordEncoderIterationsDoc)

      /** ********* Raft Quorum Configuration *********/
      .define(RaftConfig.QUORUM_VOTERS_CONFIG, LIST, Defaults.QuorumVoters, new RaftConfig.ControllerQuorumVotersValidator(), HIGH, RaftConfig.QUORUM_VOTERS_DOC)
      .define(RaftConfig.QUORUM_ELECTION_TIMEOUT_MS_CONFIG, INT, Defaults.QuorumElectionTimeoutMs, null, HIGH, RaftConfig.QUORUM_ELECTION_TIMEOUT_MS_DOC)
      .define(RaftConfig.QUORUM_FETCH_TIMEOUT_MS_CONFIG, INT, Defaults.QuorumFetchTimeoutMs, null, HIGH, RaftConfig.QUORUM_FETCH_TIMEOUT_MS_DOC)
      .define(RaftConfig.QUORUM_ELECTION_BACKOFF_MAX_MS_CONFIG, INT, Defaults.QuorumElectionBackoffMs, null, HIGH, RaftConfig.QUORUM_ELECTION_BACKOFF_MAX_MS_DOC)
      .define(RaftConfig.QUORUM_LINGER_MS_CONFIG, INT, Defaults.QuorumLingerMs, null, MEDIUM, RaftConfig.QUORUM_LINGER_MS_DOC)
      .define(RaftConfig.QUORUM_REQUEST_TIMEOUT_MS_CONFIG, INT, Defaults.QuorumRequestTimeoutMs, null, MEDIUM, RaftConfig.QUORUM_REQUEST_TIMEOUT_MS_DOC)
      .define(RaftConfig.QUORUM_RETRY_BACKOFF_MS_CONFIG, INT, Defaults.QuorumRetryBackoffMs, null, LOW, RaftConfig.QUORUM_RETRY_BACKOFF_MS_DOC)
  }

  /** ********* Remote Log Management Configuration *********/
  RemoteLogManagerConfig.CONFIG_DEF.configKeys().values().forEach(key => configDef.define(key))

  def configNames: Seq[String] = configDef.names.asScala.toBuffer.sorted
  private[server] def defaultValues: Map[String, _] = configDef.defaultValues.asScala
  private[server] def configKeys: Map[String, ConfigKey] = configDef.configKeys.asScala

  def fromProps(props: Properties): KafkaConfig =
    fromProps(props, true)

  def fromProps(props: Properties, doLog: Boolean): KafkaConfig =
    new KafkaConfig(props, doLog)

  def fromProps(defaults: Properties, overrides: Properties): KafkaConfig =
    fromProps(defaults, overrides, true)

  def fromProps(defaults: Properties, overrides: Properties, doLog: Boolean): KafkaConfig = {
    val props = new Properties()
    props ++= defaults
    props ++= overrides
    fromProps(props, doLog)
  }

  def apply(props: java.util.Map[_, _], doLog: Boolean = true): KafkaConfig = new KafkaConfig(props, doLog)

  private def typeOf(name: String): Option[ConfigDef.Type] = Option(configDef.configKeys.get(name)).map(_.`type`)

  def configType(configName: String): Option[ConfigDef.Type] = {
    val configType = configTypeExact(configName)
    if (configType.isDefined) {
      return configType
    }
    typeOf(configName) match {
      case Some(t) => Some(t)
      case None =>
        DynamicBrokerConfig.brokerConfigSynonyms(configName, matchListenerOverride = true).flatMap(typeOf).headOption
    }
  }

  private def configTypeExact(exactName: String): Option[ConfigDef.Type] = {
    val configType = typeOf(exactName).orNull
    if (configType != null) {
      Some(configType)
    } else {
      val configKey = DynamicConfig.Broker.brokerConfigDef.configKeys().get(exactName)
      if (configKey != null) {
        Some(configKey.`type`)
      } else {
        None
      }
    }
  }

  def maybeSensitive(configType: Option[ConfigDef.Type]): Boolean = {
    // If we can't determine the config entry type, treat it as a sensitive config to be safe
    configType.isEmpty || configType.contains(ConfigDef.Type.PASSWORD)
  }

  def loggableValue(resourceType: ConfigResource.Type, name: String, value: String): String = {
    val maybeSensitive = resourceType match {
      case ConfigResource.Type.BROKER => KafkaConfig.maybeSensitive(KafkaConfig.configType(name))
      case ConfigResource.Type.TOPIC => KafkaConfig.maybeSensitive(LogConfig.configType(name))
      case ConfigResource.Type.BROKER_LOGGER => false
      case _ => true
    }
    if (maybeSensitive) Password.HIDDEN else value
  }

  /**
   * Copy a configuration map, populating some keys that we want to treat as synonyms.
   */
  def populateSynonyms(input: util.Map[_, _]): util.Map[Any, Any] = {
    val output = new util.HashMap[Any, Any](input)
    val brokerId = output.get(KafkaConfig.BrokerIdProp)
    val nodeId = output.get(KafkaConfig.NodeIdProp)
    if (brokerId == null && nodeId != null) {
      output.put(KafkaConfig.BrokerIdProp, nodeId)
    } else if (brokerId != null && nodeId == null) {
      output.put(KafkaConfig.NodeIdProp, brokerId)
    }
    output
  }
}

class KafkaConfig private(doLog: Boolean, val props: java.util.Map[_, _], dynamicConfigOverride: Option[DynamicBrokerConfig])
  extends AbstractConfig(KafkaConfig.configDef, props, doLog) with Logging {

  def this(props: java.util.Map[_, _]) = this(true, KafkaConfig.populateSynonyms(props), None)
  def this(props: java.util.Map[_, _], doLog: Boolean) = this(doLog, KafkaConfig.populateSynonyms(props), None)
  def this(props: java.util.Map[_, _], doLog: Boolean, dynamicConfigOverride: Option[DynamicBrokerConfig]) =
    this(doLog, KafkaConfig.populateSynonyms(props), dynamicConfigOverride)

  // Cache the current config to avoid acquiring read lock to access from dynamicConfig
  @volatile private var currentConfig = this
  private[server] val dynamicConfig = dynamicConfigOverride.getOrElse(new DynamicBrokerConfig(this))

  private[server] def updateCurrentConfig(newConfig: KafkaConfig): Unit = {
    this.currentConfig = newConfig
  }

  // The following captures any system properties impacting ZooKeeper TLS configuration
  // and defines the default values this instance will use if no explicit config is given.
  // We make it part of each instance rather than the object to facilitate testing.
  private val zkClientConfigViaSystemProperties = new ZKClientConfig()

  override def originals: util.Map[String, AnyRef] =
    if (this eq currentConfig) super.originals else currentConfig.originals
  override def values: util.Map[String, _] =
    if (this eq currentConfig) super.values else currentConfig.values
  override def nonInternalValues: util.Map[String, _] =
    if (this eq currentConfig) super.nonInternalValues else currentConfig.values
  override def originalsStrings: util.Map[String, String] =
    if (this eq currentConfig) super.originalsStrings else currentConfig.originalsStrings
  override def originalsWithPrefix(prefix: String): util.Map[String, AnyRef] =
    if (this eq currentConfig) super.originalsWithPrefix(prefix) else currentConfig.originalsWithPrefix(prefix)
  override def valuesWithPrefixOverride(prefix: String): util.Map[String, AnyRef] =
    if (this eq currentConfig) super.valuesWithPrefixOverride(prefix) else currentConfig.valuesWithPrefixOverride(prefix)
  override def get(key: String): AnyRef =
    if (this eq currentConfig) super.get(key) else currentConfig.get(key)

  //  During dynamic update, we use the values from this config, these are only used in DynamicBrokerConfig
  private[server] def originalsFromThisConfig: util.Map[String, AnyRef] = super.originals
  private[server] def valuesFromThisConfig: util.Map[String, _] = super.values
  def valuesFromThisConfigWithPrefixOverride(prefix: String): util.Map[String, AnyRef] =
    super.valuesWithPrefixOverride(prefix)

  /** ********* Zookeeper Configuration ***********/
  val zkConnect: String = getString(KafkaConfig.ZkConnectProp)
  val zkSessionTimeoutMs: Int = getInt(KafkaConfig.ZkSessionTimeoutMsProp)
  val zkConnectionTimeoutMs: Int =
    Option(getInt(KafkaConfig.ZkConnectionTimeoutMsProp)).map(_.toInt).getOrElse(getInt(KafkaConfig.ZkSessionTimeoutMsProp))
  val zkEnableSecureAcls: Boolean = getBoolean(KafkaConfig.ZkEnableSecureAclsProp)
  val zkMaxInFlightRequests: Int = getInt(KafkaConfig.ZkMaxInFlightRequestsProp)

  private val _remoteLogManagerConfig = new RemoteLogManagerConfig(this)
  def remoteLogManagerConfig = _remoteLogManagerConfig

  private def zkBooleanConfigOrSystemPropertyWithDefaultValue(propKey: String): Boolean = {
    // Use the system property if it exists and the Kafka config value was defaulted rather than actually provided
    // Need to translate any system property value from true/false (String) to true/false (Boolean)
    val actuallyProvided = originals.containsKey(propKey)
    if (actuallyProvided) getBoolean(propKey) else {
      val sysPropValue = KafkaConfig.zooKeeperClientProperty(zkClientConfigViaSystemProperties, propKey)
      sysPropValue match {
        case Some("true") => true
        case Some(_) => false
        case _ => getBoolean(propKey) // not specified so use the default value
      }
    }
  }

  private def zkStringConfigOrSystemPropertyWithDefaultValue(propKey: String): String = {
    // Use the system property if it exists and the Kafka config value was defaulted rather than actually provided
    val actuallyProvided = originals.containsKey(propKey)
    if (actuallyProvided) getString(propKey) else {
      KafkaConfig.zooKeeperClientProperty(zkClientConfigViaSystemProperties, propKey) match {
        case Some(v) => v
        case _ => getString(propKey) // not specified so use the default value
      }
    }
  }

  private def zkOptionalStringConfigOrSystemProperty(propKey: String): Option[String] = {
    Option(getString(propKey)).orElse {
      KafkaConfig.zooKeeperClientProperty(zkClientConfigViaSystemProperties, propKey)
    }
  }
  private def zkPasswordConfigOrSystemProperty(propKey: String): Option[Password] = {
    Option(getPassword(propKey)).orElse {
      KafkaConfig.zooKeeperClientProperty(zkClientConfigViaSystemProperties, propKey).map(new Password(_))
    }
  }
  private def zkListConfigOrSystemProperty(propKey: String): Option[util.List[String]] = {
    Option(getList(propKey)).orElse {
      KafkaConfig.zooKeeperClientProperty(zkClientConfigViaSystemProperties, propKey).map { sysProp =>
        sysProp.split("\\s*,\\s*").toBuffer.asJava
      }
    }
  }

  val zkSslClientEnable = zkBooleanConfigOrSystemPropertyWithDefaultValue(KafkaConfig.ZkSslClientEnableProp)
  val zkClientCnxnSocketClassName = zkOptionalStringConfigOrSystemProperty(KafkaConfig.ZkClientCnxnSocketProp)
  val zkSslKeyStoreLocation = zkOptionalStringConfigOrSystemProperty(KafkaConfig.ZkSslKeyStoreLocationProp)
  val zkSslKeyStorePassword = zkPasswordConfigOrSystemProperty(KafkaConfig.ZkSslKeyStorePasswordProp)
  val zkSslKeyStoreType = zkOptionalStringConfigOrSystemProperty(KafkaConfig.ZkSslKeyStoreTypeProp)
  val zkSslTrustStoreLocation = zkOptionalStringConfigOrSystemProperty(KafkaConfig.ZkSslTrustStoreLocationProp)
  val zkSslTrustStorePassword = zkPasswordConfigOrSystemProperty(KafkaConfig.ZkSslTrustStorePasswordProp)
  val zkSslTrustStoreType = zkOptionalStringConfigOrSystemProperty(KafkaConfig.ZkSslTrustStoreTypeProp)
  val ZkSslProtocol = zkStringConfigOrSystemPropertyWithDefaultValue(KafkaConfig.ZkSslProtocolProp)
  val ZkSslEnabledProtocols = zkListConfigOrSystemProperty(KafkaConfig.ZkSslEnabledProtocolsProp)
  val ZkSslCipherSuites = zkListConfigOrSystemProperty(KafkaConfig.ZkSslCipherSuitesProp)
  val ZkSslEndpointIdentificationAlgorithm = {
    // Use the system property if it exists and the Kafka config value was defaulted rather than actually provided
    // Need to translate any system property value from true/false to HTTPS/<blank>
    val kafkaProp = KafkaConfig.ZkSslEndpointIdentificationAlgorithmProp
    val actuallyProvided = originals.containsKey(kafkaProp)
    if (actuallyProvided)
      getString(kafkaProp)
    else {
      KafkaConfig.zooKeeperClientProperty(zkClientConfigViaSystemProperties, kafkaProp) match {
        case Some("true") => "HTTPS"
        case Some(_) => ""
        case None => getString(kafkaProp) // not specified so use the default value
      }
    }
  }
  val ZkSslCrlEnable = zkBooleanConfigOrSystemPropertyWithDefaultValue(KafkaConfig.ZkSslCrlEnableProp)
  val ZkSslOcspEnable = zkBooleanConfigOrSystemPropertyWithDefaultValue(KafkaConfig.ZkSslOcspEnableProp)
  /** ********* General Configuration ***********/
  val brokerIdGenerationEnable: Boolean = getBoolean(KafkaConfig.BrokerIdGenerationEnableProp)
  val maxReservedBrokerId: Int = getInt(KafkaConfig.MaxReservedBrokerIdProp)
  var brokerId: Int = getInt(KafkaConfig.BrokerIdProp)
  val nodeId: Int = getInt(KafkaConfig.NodeIdProp)
  val processRoles: Set[ProcessRole] = parseProcessRoles()
  val initialRegistrationTimeoutMs: Int = getInt(KafkaConfig.InitialBrokerRegistrationTimeoutMsProp)
  val brokerHeartbeatIntervalMs: Int = getInt(KafkaConfig.BrokerHeartbeatIntervalMsProp)
  val brokerSessionTimeoutMs: Int = getInt(KafkaConfig.BrokerSessionTimeoutMsProp)

  def requiresZookeeper: Boolean = processRoles.isEmpty
  def usesSelfManagedQuorum: Boolean = processRoles.nonEmpty

  private def parseProcessRoles(): Set[ProcessRole] = {
    val roles = getList(KafkaConfig.ProcessRolesProp).asScala.map {
      case "broker" => BrokerRole
      case "controller" => ControllerRole
      case role => throw new ConfigException(s"Unknown process role '$role'" +
        " (only 'broker' and 'controller' are allowed roles)")
    }

    val distinctRoles: Set[ProcessRole] = roles.toSet

    if (distinctRoles.size != roles.size) {
      throw new ConfigException(s"Duplicate role names found in `${KafkaConfig.ProcessRolesProp}`: $roles")
    }

    distinctRoles
  }

  def metadataLogDir: String = {
    Option(getString(KafkaConfig.MetadataLogDirProp)) match {
      case Some(dir) => dir
      case None => logDirs.head
    }
  }

  def metadataLogSegmentBytes = getInt(KafkaConfig.MetadataLogSegmentBytesProp)
  def metadataLogSegmentMillis = getLong(KafkaConfig.MetadataLogSegmentMillisProp)
  def metadataRetentionBytes = getLong(KafkaConfig.MetadataMaxRetentionBytesProp)
  def metadataRetentionMillis = getLong(KafkaConfig.MetadataMaxRetentionMillisProp)


  def numNetworkThreads = getInt(KafkaConfig.NumNetworkThreadsProp)
  def backgroundThreads = getInt(KafkaConfig.BackgroundThreadsProp)
  val queuedMaxRequests = getInt(KafkaConfig.QueuedMaxRequestsProp)
  val queuedMaxBytes = getLong(KafkaConfig.QueuedMaxBytesProp)
  def numIoThreads = getInt(KafkaConfig.NumIoThreadsProp)
  def messageMaxBytes = getInt(KafkaConfig.MessageMaxBytesProp)
  val requestTimeoutMs = getInt(KafkaConfig.RequestTimeoutMsProp)
  val connectionSetupTimeoutMs = getLong(KafkaConfig.ConnectionSetupTimeoutMsProp)
  val connectionSetupTimeoutMaxMs = getLong(KafkaConfig.ConnectionSetupTimeoutMaxMsProp)

  def getNumReplicaAlterLogDirsThreads: Int = {
    val numThreads: Integer = Option(getInt(KafkaConfig.NumReplicaAlterLogDirsThreadsProp)).getOrElse(logDirs.size)
    numThreads
  }

  /************* Metadata Configuration ***********/
  val metadataSnapshotMaxNewRecordBytes = getLong(KafkaConfig.MetadataSnapshotMaxNewRecordBytesProp)

  /************* Authorizer Configuration ***********/
  val authorizer: Option[Authorizer] = {
    val className = getString(KafkaConfig.AuthorizerClassNameProp)
    if (className == null || className.isEmpty)
      None
    else {
      Some(AuthorizerUtils.createAuthorizer(className))
    }
  }

  /** ********* Socket Server Configuration ***********/
  val socketSendBufferBytes = getInt(KafkaConfig.SocketSendBufferBytesProp)
  val socketReceiveBufferBytes = getInt(KafkaConfig.SocketReceiveBufferBytesProp)
  val socketRequestMaxBytes = getInt(KafkaConfig.SocketRequestMaxBytesProp)
  val socketListenBacklogSize = getInt(KafkaConfig.SocketListenBacklogSizeProp)
  val maxConnectionsPerIp = getInt(KafkaConfig.MaxConnectionsPerIpProp)
  val maxConnectionsPerIpOverrides: Map[String, Int] =
    getMap(KafkaConfig.MaxConnectionsPerIpOverridesProp, getString(KafkaConfig.MaxConnectionsPerIpOverridesProp)).map { case (k, v) => (k, v.toInt)}
  def maxConnections = getInt(KafkaConfig.MaxConnectionsProp)
  def maxConnectionCreationRate = getInt(KafkaConfig.MaxConnectionCreationRateProp)
  val connectionsMaxIdleMs = getLong(KafkaConfig.ConnectionsMaxIdleMsProp)
  val failedAuthenticationDelayMs = getInt(KafkaConfig.FailedAuthenticationDelayMsProp)

  /***************** rack configuration **************/
  val rack = Option(getString(KafkaConfig.RackProp))
  val replicaSelectorClassName = Option(getString(KafkaConfig.ReplicaSelectorClassProp))

  /** ********* Log Configuration ***********/
  val autoCreateTopicsEnable = getBoolean(KafkaConfig.AutoCreateTopicsEnableProp)
  val numPartitions = getInt(KafkaConfig.NumPartitionsProp)
  val logDirs = CoreUtils.parseCsvList(Option(getString(KafkaConfig.LogDirsProp)).getOrElse(getString(KafkaConfig.LogDirProp)))
  def logSegmentBytes = getInt(KafkaConfig.LogSegmentBytesProp)
  def logFlushIntervalMessages = getLong(KafkaConfig.LogFlushIntervalMessagesProp)
  val logCleanerThreads = getInt(KafkaConfig.LogCleanerThreadsProp)
  def numRecoveryThreadsPerDataDir = getInt(KafkaConfig.NumRecoveryThreadsPerDataDirProp)
  val logFlushSchedulerIntervalMs = getLong(KafkaConfig.LogFlushSchedulerIntervalMsProp)
  val logFlushOffsetCheckpointIntervalMs = getInt(KafkaConfig.LogFlushOffsetCheckpointIntervalMsProp).toLong
  val logFlushStartOffsetCheckpointIntervalMs = getInt(KafkaConfig.LogFlushStartOffsetCheckpointIntervalMsProp).toLong
  val logCleanupIntervalMs = getLong(KafkaConfig.LogCleanupIntervalMsProp)
  def logCleanupPolicy = getList(KafkaConfig.LogCleanupPolicyProp)
  val offsetsRetentionMinutes = getInt(KafkaConfig.OffsetsRetentionMinutesProp)
  val offsetsRetentionCheckIntervalMs = getLong(KafkaConfig.OffsetsRetentionCheckIntervalMsProp)
  def logRetentionBytes = getLong(KafkaConfig.LogRetentionBytesProp)
  val logCleanerDedupeBufferSize = getLong(KafkaConfig.LogCleanerDedupeBufferSizeProp)
  val logCleanerDedupeBufferLoadFactor = getDouble(KafkaConfig.LogCleanerDedupeBufferLoadFactorProp)
  val logCleanerIoBufferSize = getInt(KafkaConfig.LogCleanerIoBufferSizeProp)
  val logCleanerIoMaxBytesPerSecond = getDouble(KafkaConfig.LogCleanerIoMaxBytesPerSecondProp)
  def logCleanerDeleteRetentionMs = getLong(KafkaConfig.LogCleanerDeleteRetentionMsProp)
  def logCleanerMinCompactionLagMs = getLong(KafkaConfig.LogCleanerMinCompactionLagMsProp)
  def logCleanerMaxCompactionLagMs = getLong(KafkaConfig.LogCleanerMaxCompactionLagMsProp)
  val logCleanerBackoffMs = getLong(KafkaConfig.LogCleanerBackoffMsProp)
  def logCleanerMinCleanRatio = getDouble(KafkaConfig.LogCleanerMinCleanRatioProp)
  val logCleanerEnable = getBoolean(KafkaConfig.LogCleanerEnableProp)
  def logIndexSizeMaxBytes = getInt(KafkaConfig.LogIndexSizeMaxBytesProp)
  def logIndexIntervalBytes = getInt(KafkaConfig.LogIndexIntervalBytesProp)
  def logDeleteDelayMs = getLong(KafkaConfig.LogDeleteDelayMsProp)
  def logRollTimeMillis: java.lang.Long = Option(getLong(KafkaConfig.LogRollTimeMillisProp)).getOrElse(60 * 60 * 1000L * getInt(KafkaConfig.LogRollTimeHoursProp))
  def logRollTimeJitterMillis: java.lang.Long = Option(getLong(KafkaConfig.LogRollTimeJitterMillisProp)).getOrElse(60 * 60 * 1000L * getInt(KafkaConfig.LogRollTimeJitterHoursProp))
  def logFlushIntervalMs: java.lang.Long = Option(getLong(KafkaConfig.LogFlushIntervalMsProp)).getOrElse(getLong(KafkaConfig.LogFlushSchedulerIntervalMsProp))
  def minInSyncReplicas = getInt(KafkaConfig.MinInSyncReplicasProp)
  def logPreAllocateEnable: java.lang.Boolean = getBoolean(KafkaConfig.LogPreAllocateProp)

  // We keep the user-provided String as `ApiVersion.apply` can choose a slightly different version (eg if `0.10.0`
  // is passed, `0.10.0-IV0` may be picked)
  @nowarn("cat=deprecation")
  private val logMessageFormatVersionString = getString(KafkaConfig.LogMessageFormatVersionProp)

  /* See `TopicConfig.MESSAGE_FORMAT_VERSION_CONFIG` for details */
  @deprecated("3.0")
  lazy val logMessageFormatVersion =
    if (LogConfig.shouldIgnoreMessageFormatVersion(interBrokerProtocolVersion))
      ApiVersion(Defaults.LogMessageFormatVersion)
    else ApiVersion(logMessageFormatVersionString)

  def logMessageTimestampType = TimestampType.forName(getString(KafkaConfig.LogMessageTimestampTypeProp))
  def logMessageTimestampDifferenceMaxMs: Long = getLong(KafkaConfig.LogMessageTimestampDifferenceMaxMsProp)
  def logMessageDownConversionEnable: Boolean = getBoolean(KafkaConfig.LogMessageDownConversionEnableProp)

  /** ********* Replication configuration ***********/
  val controllerSocketTimeoutMs: Int = getInt(KafkaConfig.ControllerSocketTimeoutMsProp)
  val defaultReplicationFactor: Int = getInt(KafkaConfig.DefaultReplicationFactorProp)
  val replicaLagTimeMaxMs = getLong(KafkaConfig.ReplicaLagTimeMaxMsProp)
  val replicaSocketTimeoutMs = getInt(KafkaConfig.ReplicaSocketTimeoutMsProp)
  val replicaSocketReceiveBufferBytes = getInt(KafkaConfig.ReplicaSocketReceiveBufferBytesProp)
  val replicaFetchMaxBytes = getInt(KafkaConfig.ReplicaFetchMaxBytesProp)
  val replicaFetchWaitMaxMs = getInt(KafkaConfig.ReplicaFetchWaitMaxMsProp)
  val replicaFetchMinBytes = getInt(KafkaConfig.ReplicaFetchMinBytesProp)
  val replicaFetchResponseMaxBytes = getInt(KafkaConfig.ReplicaFetchResponseMaxBytesProp)
  val replicaFetchBackoffMs = getInt(KafkaConfig.ReplicaFetchBackoffMsProp)
  def numReplicaFetchers = getInt(KafkaConfig.NumReplicaFetchersProp)
  val replicaHighWatermarkCheckpointIntervalMs = getLong(KafkaConfig.ReplicaHighWatermarkCheckpointIntervalMsProp)
  val fetchPurgatoryPurgeIntervalRequests = getInt(KafkaConfig.FetchPurgatoryPurgeIntervalRequestsProp)
  val producerPurgatoryPurgeIntervalRequests = getInt(KafkaConfig.ProducerPurgatoryPurgeIntervalRequestsProp)
  val deleteRecordsPurgatoryPurgeIntervalRequests = getInt(KafkaConfig.DeleteRecordsPurgatoryPurgeIntervalRequestsProp)
  val autoLeaderRebalanceEnable = getBoolean(KafkaConfig.AutoLeaderRebalanceEnableProp)
  val leaderImbalancePerBrokerPercentage = getInt(KafkaConfig.LeaderImbalancePerBrokerPercentageProp)
  val leaderImbalanceCheckIntervalSeconds = getLong(KafkaConfig.LeaderImbalanceCheckIntervalSecondsProp)
  def uncleanLeaderElectionEnable: java.lang.Boolean = getBoolean(KafkaConfig.UncleanLeaderElectionEnableProp)

  // We keep the user-provided String as `ApiVersion.apply` can choose a slightly different version (eg if `0.10.0`
  // is passed, `0.10.0-IV0` may be picked)
  val interBrokerProtocolVersionString = getString(KafkaConfig.InterBrokerProtocolVersionProp)
  val interBrokerProtocolVersion = ApiVersion(interBrokerProtocolVersionString)

  /** ********* Controlled shutdown configuration ***********/
  val controlledShutdownMaxRetries = getInt(KafkaConfig.ControlledShutdownMaxRetriesProp)
  val controlledShutdownRetryBackoffMs = getLong(KafkaConfig.ControlledShutdownRetryBackoffMsProp)
  val controlledShutdownEnable = getBoolean(KafkaConfig.ControlledShutdownEnableProp)

  /** ********* Feature configuration ***********/
  def isFeatureVersioningSupported = interBrokerProtocolVersion >= KAFKA_2_7_IV0

  /** ********* Group coordinator configuration ***********/
  val groupMinSessionTimeoutMs = getInt(KafkaConfig.GroupMinSessionTimeoutMsProp)
  val groupMaxSessionTimeoutMs = getInt(KafkaConfig.GroupMaxSessionTimeoutMsProp)
  val groupInitialRebalanceDelay = getInt(KafkaConfig.GroupInitialRebalanceDelayMsProp)
  val groupMaxSize = getInt(KafkaConfig.GroupMaxSizeProp)

  /** ********* Offset management configuration ***********/
  val offsetMetadataMaxSize = getInt(KafkaConfig.OffsetMetadataMaxSizeProp)
  val offsetsLoadBufferSize = getInt(KafkaConfig.OffsetsLoadBufferSizeProp)
  val offsetsTopicReplicationFactor = getShort(KafkaConfig.OffsetsTopicReplicationFactorProp)
  val offsetsTopicPartitions = getInt(KafkaConfig.OffsetsTopicPartitionsProp)
  val offsetCommitTimeoutMs = getInt(KafkaConfig.OffsetCommitTimeoutMsProp)
  val offsetCommitRequiredAcks = getShort(KafkaConfig.OffsetCommitRequiredAcksProp)
  val offsetsTopicSegmentBytes = getInt(KafkaConfig.OffsetsTopicSegmentBytesProp)
  val offsetsTopicCompressionCodec = Option(getInt(KafkaConfig.OffsetsTopicCompressionCodecProp)).map(value => CompressionCodec.getCompressionCodec(value)).orNull

  /** ********* Transaction management configuration ***********/
  val transactionalIdExpirationMs = getInt(KafkaConfig.TransactionalIdExpirationMsProp)
  val transactionMaxTimeoutMs = getInt(KafkaConfig.TransactionsMaxTimeoutMsProp)
  val transactionTopicMinISR = getInt(KafkaConfig.TransactionsTopicMinISRProp)
  val transactionsLoadBufferSize = getInt(KafkaConfig.TransactionsLoadBufferSizeProp)
  val transactionTopicReplicationFactor = getShort(KafkaConfig.TransactionsTopicReplicationFactorProp)
  val transactionTopicPartitions = getInt(KafkaConfig.TransactionsTopicPartitionsProp)
  val transactionTopicSegmentBytes = getInt(KafkaConfig.TransactionsTopicSegmentBytesProp)
  val transactionAbortTimedOutTransactionCleanupIntervalMs = getInt(KafkaConfig.TransactionsAbortTimedOutTransactionCleanupIntervalMsProp)
  val transactionRemoveExpiredTransactionalIdCleanupIntervalMs = getInt(KafkaConfig.TransactionsRemoveExpiredTransactionalIdCleanupIntervalMsProp)


  /** ********* Metric Configuration **************/
  val metricNumSamples = getInt(KafkaConfig.MetricNumSamplesProp)
  val metricSampleWindowMs = getLong(KafkaConfig.MetricSampleWindowMsProp)
  val metricRecordingLevel = getString(KafkaConfig.MetricRecordingLevelProp)

  /** ********* SSL/SASL Configuration **************/
  // Security configs may be overridden for listeners, so it is not safe to use the base values
  // Hence the base SSL/SASL configs are not fields of KafkaConfig, listener configs should be
  // retrieved using KafkaConfig#valuesWithPrefixOverride
  private def saslEnabledMechanisms(listenerName: ListenerName): Set[String] = {
    val value = valuesWithPrefixOverride(listenerName.configPrefix).get(KafkaConfig.SaslEnabledMechanismsProp)
    if (value != null)
      value.asInstanceOf[util.List[String]].asScala.toSet
    else
      Set.empty[String]
  }

  def interBrokerListenerName = getInterBrokerListenerNameAndSecurityProtocol._1
  def interBrokerSecurityProtocol = getInterBrokerListenerNameAndSecurityProtocol._2
  def controlPlaneListenerName = getControlPlaneListenerNameAndSecurityProtocol.map { case (listenerName, _) => listenerName }
  def controlPlaneSecurityProtocol = getControlPlaneListenerNameAndSecurityProtocol.map { case (_, securityProtocol) => securityProtocol }
  def saslMechanismInterBrokerProtocol = getString(KafkaConfig.SaslMechanismInterBrokerProtocolProp)
  val saslInterBrokerHandshakeRequestEnable = interBrokerProtocolVersion >= KAFKA_0_10_0_IV1

  /** ********* DelegationToken Configuration **************/
  val delegationTokenSecretKey = Option(getPassword(KafkaConfig.DelegationTokenSecretKeyProp))
    .getOrElse(getPassword(KafkaConfig.DelegationTokenSecretKeyAliasProp))
  val tokenAuthEnabled = (delegationTokenSecretKey != null && !delegationTokenSecretKey.value.isEmpty)
  val delegationTokenMaxLifeMs = getLong(KafkaConfig.DelegationTokenMaxLifeTimeProp)
  val delegationTokenExpiryTimeMs = getLong(KafkaConfig.DelegationTokenExpiryTimeMsProp)
  val delegationTokenExpiryCheckIntervalMs = getLong(KafkaConfig.DelegationTokenExpiryCheckIntervalMsProp)

  /** ********* Password encryption configuration for dynamic configs *********/
  def passwordEncoderSecret = Option(getPassword(KafkaConfig.PasswordEncoderSecretProp))
  def passwordEncoderOldSecret = Option(getPassword(KafkaConfig.PasswordEncoderOldSecretProp))
  def passwordEncoderCipherAlgorithm = getString(KafkaConfig.PasswordEncoderCipherAlgorithmProp)
  def passwordEncoderKeyFactoryAlgorithm = Option(getString(KafkaConfig.PasswordEncoderKeyFactoryAlgorithmProp))
  def passwordEncoderKeyLength = getInt(KafkaConfig.PasswordEncoderKeyLengthProp)
  def passwordEncoderIterations = getInt(KafkaConfig.PasswordEncoderIterationsProp)

  /** ********* Quota Configuration **************/
  val numQuotaSamples = getInt(KafkaConfig.NumQuotaSamplesProp)
  val quotaWindowSizeSeconds = getInt(KafkaConfig.QuotaWindowSizeSecondsProp)
  val numReplicationQuotaSamples = getInt(KafkaConfig.NumReplicationQuotaSamplesProp)
  val replicationQuotaWindowSizeSeconds = getInt(KafkaConfig.ReplicationQuotaWindowSizeSecondsProp)
  val numAlterLogDirsReplicationQuotaSamples = getInt(KafkaConfig.NumAlterLogDirsReplicationQuotaSamplesProp)
  val alterLogDirsReplicationQuotaWindowSizeSeconds = getInt(KafkaConfig.AlterLogDirsReplicationQuotaWindowSizeSecondsProp)
  val numControllerQuotaSamples = getInt(KafkaConfig.NumControllerQuotaSamplesProp)
  val controllerQuotaWindowSizeSeconds = getInt(KafkaConfig.ControllerQuotaWindowSizeSecondsProp)

  /** ********* Fetch Configuration **************/
  val maxIncrementalFetchSessionCacheSlots = getInt(KafkaConfig.MaxIncrementalFetchSessionCacheSlots)
  val fetchMaxBytes = getInt(KafkaConfig.FetchMaxBytes)

  val deleteTopicEnable = getBoolean(KafkaConfig.DeleteTopicEnableProp)
  def compressionType = getString(KafkaConfig.CompressionTypeProp)

  /** ********* Raft Quorum Configuration *********/
  val quorumVoters = getList(RaftConfig.QUORUM_VOTERS_CONFIG)
  val quorumElectionTimeoutMs = getInt(RaftConfig.QUORUM_ELECTION_TIMEOUT_MS_CONFIG)
  val quorumFetchTimeoutMs = getInt(RaftConfig.QUORUM_FETCH_TIMEOUT_MS_CONFIG)
  val quorumElectionBackoffMs = getInt(RaftConfig.QUORUM_ELECTION_BACKOFF_MAX_MS_CONFIG)
  val quorumLingerMs = getInt(RaftConfig.QUORUM_LINGER_MS_CONFIG)
  val quorumRequestTimeoutMs = getInt(RaftConfig.QUORUM_REQUEST_TIMEOUT_MS_CONFIG)
  val quorumRetryBackoffMs = getInt(RaftConfig.QUORUM_RETRY_BACKOFF_MS_CONFIG)

  def addReconfigurable(reconfigurable: Reconfigurable): Unit = {
    dynamicConfig.addReconfigurable(reconfigurable)
  }

  def removeReconfigurable(reconfigurable: Reconfigurable): Unit = {
    dynamicConfig.removeReconfigurable(reconfigurable)
  }

  def logRetentionTimeMillis: Long = {
    val millisInMinute = 60L * 1000L
    val millisInHour = 60L * millisInMinute

    val millis: java.lang.Long =
      Option(getLong(KafkaConfig.LogRetentionTimeMillisProp)).getOrElse(
        Option(getInt(KafkaConfig.LogRetentionTimeMinutesProp)) match {
          case Some(mins) => millisInMinute * mins
          case None => getInt(KafkaConfig.LogRetentionTimeHoursProp) * millisInHour
        })

    if (millis < 0) return -1
    millis
  }

  private def getMap(propName: String, propValue: String): Map[String, String] = {
    try {
      CoreUtils.parseCsvMap(propValue)
    } catch {
      case e: Exception => throw new IllegalArgumentException("Error parsing configuration property '%s': %s".format(propName, e.getMessage))
    }
  }

  def listeners: Seq[EndPoint] =
    CoreUtils.listenerListToEndPoints(getString(KafkaConfig.ListenersProp), effectiveListenerSecurityProtocolMap)

  def controllerListenerNames: Seq[String] = {
    val value = Option(getString(KafkaConfig.ControllerListenerNamesProp)).getOrElse("")
    if (value.isEmpty) {
      Seq.empty
    } else {
      value.split(",")
    }
  }

  def controllerListeners: Seq[EndPoint] =
    listeners.filter(l => controllerListenerNames.contains(l.listenerName.value()))

  def saslMechanismControllerProtocol: String = getString(KafkaConfig.SaslMechanismControllerProtocolProp)

  def controlPlaneListener: Option[EndPoint] = {
    controlPlaneListenerName.map { listenerName =>
      listeners.filter(endpoint => endpoint.listenerName.value() == listenerName.value()).head
    }
  }

  def dataPlaneListeners: Seq[EndPoint] = {
    listeners.filterNot { listener =>
      val name = listener.listenerName.value()
      name.equals(getString(KafkaConfig.ControlPlaneListenerNameProp)) ||
        controllerListenerNames.contains(name)
    }
  }

  // Use advertised listeners if defined, fallback to listeners otherwise
  def effectiveAdvertisedListeners: Seq[EndPoint] = {
    val advertisedListenersProp = getString(KafkaConfig.AdvertisedListenersProp)
    if (advertisedListenersProp != null)
      CoreUtils.listenerListToEndPoints(advertisedListenersProp, effectiveListenerSecurityProtocolMap, requireDistinctPorts=false)
    else
      listeners.filterNot(l => controllerListenerNames.contains(l.listenerName.value()))
  }

  private def getInterBrokerListenerNameAndSecurityProtocol: (ListenerName, SecurityProtocol) = {
    Option(getString(KafkaConfig.InterBrokerListenerNameProp)) match {
      case Some(_) if originals.containsKey(KafkaConfig.InterBrokerSecurityProtocolProp) =>
        throw new ConfigException(s"Only one of ${KafkaConfig.InterBrokerListenerNameProp} and " +
          s"${KafkaConfig.InterBrokerSecurityProtocolProp} should be set.")
      case Some(name) =>
        val listenerName = ListenerName.normalised(name)
        val securityProtocol = effectiveListenerSecurityProtocolMap.getOrElse(listenerName,
          throw new ConfigException(s"Listener with name ${listenerName.value} defined in " +
            s"${KafkaConfig.InterBrokerListenerNameProp} not found in ${KafkaConfig.ListenerSecurityProtocolMapProp}."))
        (listenerName, securityProtocol)
      case None =>
        val securityProtocol = getSecurityProtocol(getString(KafkaConfig.InterBrokerSecurityProtocolProp),
          KafkaConfig.InterBrokerSecurityProtocolProp)
        (ListenerName.forSecurityProtocol(securityProtocol), securityProtocol)
    }
  }

  private def getControlPlaneListenerNameAndSecurityProtocol: Option[(ListenerName, SecurityProtocol)] = {
    // 查看Broker端参数control.plane.listener.name值
    // 即是否启用了control plane监听器
    Option(getString(KafkaConfig.ControlPlaneListenerNameProp)) match {
      // 如果启用了
      case Some(name) =>
        val listenerName = ListenerName.normalised(name)
<<<<<<< HEAD
        // 必须同时设置Broker端参数listener.security.protocol.map
        // 并从该参数值中提取出该监听器对应的安全认证协议
        val securityProtocol = listenerSecurityProtocolMap.getOrElse(listenerName,
=======
        val securityProtocol = effectiveListenerSecurityProtocolMap.getOrElse(listenerName,
>>>>>>> 63ea5db9
          throw new ConfigException(s"Listener with ${listenerName.value} defined in " +
            s"${KafkaConfig.ControlPlaneListenerNameProp} not found in ${KafkaConfig.ListenerSecurityProtocolMapProp}."))
        // 返回<监听器名称，安全认证协议>对
        Some(listenerName, securityProtocol)
      // 如果没有设置该参数值，直接返回None，说明没有启用control plane监听器
      case None => None
   }
  }

  private def getSecurityProtocol(protocolName: String, configName: String): SecurityProtocol = {
    try SecurityProtocol.forName(protocolName)
    catch {
      case _: IllegalArgumentException =>
        throw new ConfigException(s"Invalid security protocol `$protocolName` defined in $configName")
    }
  }

  def effectiveListenerSecurityProtocolMap: Map[ListenerName, SecurityProtocol] = {
    val mapValue = getMap(KafkaConfig.ListenerSecurityProtocolMapProp, getString(KafkaConfig.ListenerSecurityProtocolMapProp))
      .map { case (listenerName, protocolName) =>
        ListenerName.normalised(listenerName) -> getSecurityProtocol(protocolName, KafkaConfig.ListenerSecurityProtocolMapProp)
      }
    if (usesSelfManagedQuorum && !originals.containsKey(ListenerSecurityProtocolMapProp)) {
      // Nothing was specified explicitly for listener.security.protocol.map, so we are using the default value,
      // and we are using KRaft.
      // Add PLAINTEXT mappings for controller listeners as long as there is no SSL or SASL_{PLAINTEXT,SSL} in use
      def isSslOrSasl(name: String): Boolean = name.equals(SecurityProtocol.SSL.name) || name.equals(SecurityProtocol.SASL_SSL.name) || name.equals(SecurityProtocol.SASL_PLAINTEXT.name)
      // check controller listener names (they won't appear in listeners when process.roles=broker)
      // as well as listeners for occurrences of SSL or SASL_*
      if (controllerListenerNames.exists(isSslOrSasl) ||
        parseCsvList(getString(KafkaConfig.ListenersProp)).exists(listenerValue => isSslOrSasl(EndPoint.parseListenerName(listenerValue)))) {
        mapValue // don't add default mappings since we found something that is SSL or SASL_*
      } else {
        // add the PLAINTEXT mappings for all controller listener names that are not explicitly PLAINTEXT
        mapValue ++ controllerListenerNames.filter(!SecurityProtocol.PLAINTEXT.name.equals(_)).map(
          new ListenerName(_) -> SecurityProtocol.PLAINTEXT)
      }
    } else {
      mapValue
    }
  }

  // Topic IDs are used with all self-managed quorum clusters and ZK cluster with IBP greater than or equal to 2.8
  def usesTopicId: Boolean =
    usesSelfManagedQuorum || interBrokerProtocolVersion >= KAFKA_2_8_IV0

  validateValues()

  @nowarn("cat=deprecation")
  private def validateValues(): Unit = {
    if (nodeId != brokerId) {
      throw new ConfigException(s"You must set `${KafkaConfig.NodeIdProp}` to the same value as `${KafkaConfig.BrokerIdProp}`.")
    }
    if (requiresZookeeper) {
      if (zkConnect == null) {
        throw new ConfigException(s"Missing required configuration `${KafkaConfig.ZkConnectProp}` which has no default value.")
      }
      if (brokerIdGenerationEnable) {
        require(brokerId >= -1 && brokerId <= maxReservedBrokerId, "broker.id must be greater than or equal to -1 and not greater than reserved.broker.max.id")
      } else {
        require(brokerId >= 0, "broker.id must be greater than or equal to 0")
      }
    } else {
      // KRaft-based metadata quorum
      if (nodeId < 0) {
        throw new ConfigException(s"Missing configuration `${KafkaConfig.NodeIdProp}` which is required " +
          s"when `process.roles` is defined (i.e. when running in KRaft mode).")
      }
    }
    require(logRollTimeMillis >= 1, "log.roll.ms must be greater than or equal to 1")
    require(logRollTimeJitterMillis >= 0, "log.roll.jitter.ms must be greater than or equal to 0")
    require(logRetentionTimeMillis >= 1 || logRetentionTimeMillis == -1, "log.retention.ms must be unlimited (-1) or, greater than or equal to 1")
    require(logDirs.nonEmpty, "At least one log directory must be defined via log.dirs or log.dir.")
    require(logCleanerDedupeBufferSize / logCleanerThreads > 1024 * 1024, "log.cleaner.dedupe.buffer.size must be at least 1MB per cleaner thread.")
    require(replicaFetchWaitMaxMs <= replicaSocketTimeoutMs, "replica.socket.timeout.ms should always be at least replica.fetch.wait.max.ms" +
      " to prevent unnecessary socket timeouts")
    require(replicaFetchWaitMaxMs <= replicaLagTimeMaxMs, "replica.fetch.wait.max.ms should always be less than or equal to replica.lag.time.max.ms" +
      " to prevent frequent changes in ISR")
    require(offsetCommitRequiredAcks >= -1 && offsetCommitRequiredAcks <= offsetsTopicReplicationFactor,
      "offsets.commit.required.acks must be greater or equal -1 and less or equal to offsets.topic.replication.factor")
    require(BrokerCompressionCodec.isValid(compressionType), "compression.type : " + compressionType + " is not valid." +
      " Valid options are " + BrokerCompressionCodec.brokerCompressionOptions.mkString(","))
    val advertisedListenerNames = effectiveAdvertisedListeners.map(_.listenerName).toSet

    // validate KRaft-related configs
    val voterAddressSpecsByNodeId = RaftConfig.parseVoterConnections(quorumVoters)
    def validateNonEmptyQuorumVotersForKRaft(): Unit = {
      if (voterAddressSpecsByNodeId.isEmpty) {
        throw new ConfigException(s"If using ${KafkaConfig.ProcessRolesProp}, ${KafkaConfig.QuorumVotersProp} must contain a parseable set of voters.")
      }
    }
    def validateControlPlaneListenerEmptyForKRaft(): Unit = {
      require(controlPlaneListenerName.isEmpty,
        s"${KafkaConfig.ControlPlaneListenerNameProp} is not supported in KRaft mode.")
    }
    def validateAdvertisedListenersDoesNotContainControllerListenersForKRaftBroker(): Unit = {
      require(!advertisedListenerNames.exists(aln => controllerListenerNames.contains(aln.value())),
        s"The advertised.listeners config must not contain KRaft controller listeners from ${KafkaConfig.ControllerListenerNamesProp} when ${KafkaConfig.ProcessRolesProp} contains the broker role because Kafka clients that send requests via advertised listeners do not send requests to KRaft controllers -- they only send requests to KRaft brokers.")
    }
    def validateControllerQuorumVotersMustContainNodeIdForKRaftController(): Unit = {
      require(voterAddressSpecsByNodeId.containsKey(nodeId),
        s"If ${KafkaConfig.ProcessRolesProp} contains the 'controller' role, the node id $nodeId must be included in the set of voters ${KafkaConfig.QuorumVotersProp}=${voterAddressSpecsByNodeId.asScala.keySet.toSet}")
    }
    def validateControllerListenerExistsForKRaftController(): Unit = {
      require(controllerListeners.nonEmpty,
        s"${KafkaConfig.ControllerListenerNamesProp} must contain at least one value appearing in the '${KafkaConfig.ListenersProp}' configuration when running the KRaft controller role")
    }
    def validateControllerListenerNamesMustAppearInListenersForKRaftController(): Unit = {
      val listenerNameValues = listeners.map(_.listenerName.value).toSet
      require(controllerListenerNames.forall(cln => listenerNameValues.contains(cln)),
        s"${KafkaConfig.ControllerListenerNamesProp} must only contain values appearing in the '${KafkaConfig.ListenersProp}' configuration when running the KRaft controller role")
    }
    def validateAdvertisedListenersNonEmptyForBroker(): Unit = {
      require(advertisedListenerNames.nonEmpty,
        "There must be at least one advertised listener." + (
          if (processRoles.contains(BrokerRole)) s" Perhaps all listeners appear in ${ControllerListenerNamesProp}?" else ""))
    }
    if (processRoles == Set(BrokerRole)) {
      // KRaft broker-only
      validateNonEmptyQuorumVotersForKRaft()
      validateControlPlaneListenerEmptyForKRaft()
      validateAdvertisedListenersDoesNotContainControllerListenersForKRaftBroker()
      // nodeId must not appear in controller.quorum.voters
      require(!voterAddressSpecsByNodeId.containsKey(nodeId),
        s"If ${KafkaConfig.ProcessRolesProp} contains just the 'broker' role, the node id $nodeId must not be included in the set of voters ${KafkaConfig.QuorumVotersProp}=${voterAddressSpecsByNodeId.asScala.keySet.toSet}")
      // controller.listener.names must be non-empty...
      require(controllerListenerNames.nonEmpty,
        s"${KafkaConfig.ControllerListenerNamesProp} must contain at least one value when running KRaft with just the broker role")
      // controller.listener.names are forbidden in listeners...
      require(controllerListeners.isEmpty,
        s"${KafkaConfig.ControllerListenerNamesProp} must not contain a value appearing in the '${KafkaConfig.ListenersProp}' configuration when running KRaft with just the broker role")
      // controller.listener.names must all appear in listener.security.protocol.map
      controllerListenerNames.foreach { name =>
        val listenerName = ListenerName.normalised(name)
        if (!effectiveListenerSecurityProtocolMap.contains(listenerName)) {
          throw new ConfigException(s"Controller listener with name ${listenerName.value} defined in " +
            s"${KafkaConfig.ControllerListenerNamesProp} not found in ${KafkaConfig.ListenerSecurityProtocolMapProp}  (an explicit security mapping for each controller listener is required if ${KafkaConfig.ListenerSecurityProtocolMapProp} is non-empty, or if there are security protocols other than PLAINTEXT in use)")
        }
      }
      // warn that only the first controller listener is used if there is more than one
      if (controllerListenerNames.size > 1) {
        warn(s"${KafkaConfig.ControllerListenerNamesProp} has multiple entries; only the first will be used since ${KafkaConfig.ProcessRolesProp}=broker: ${controllerListenerNames.asJava}")
      }
      validateAdvertisedListenersNonEmptyForBroker()
    } else if (processRoles == Set(ControllerRole)) {
      // KRaft controller-only
      validateNonEmptyQuorumVotersForKRaft()
      validateControlPlaneListenerEmptyForKRaft()
      // advertised listeners must be empty when not also running the broker role
      val sourceOfAdvertisedListeners: String =
        if (getString(KafkaConfig.AdvertisedListenersProp) != null)
          s"${KafkaConfig.AdvertisedListenersProp}"
        else
          s"${KafkaConfig.ListenersProp}"
      require(effectiveAdvertisedListeners.isEmpty,
        s"The $sourceOfAdvertisedListeners config must only contain KRaft controller listeners from ${KafkaConfig.ControllerListenerNamesProp} when ${KafkaConfig.ProcessRolesProp}=controller")
      validateControllerQuorumVotersMustContainNodeIdForKRaftController()
      validateControllerListenerExistsForKRaftController()
      validateControllerListenerNamesMustAppearInListenersForKRaftController()
    } else if (processRoles == Set(BrokerRole, ControllerRole)) {
      // KRaft colocated broker and controller
      validateNonEmptyQuorumVotersForKRaft()
      validateControlPlaneListenerEmptyForKRaft()
      validateAdvertisedListenersDoesNotContainControllerListenersForKRaftBroker()
      validateControllerQuorumVotersMustContainNodeIdForKRaftController()
      validateControllerListenerExistsForKRaftController()
      validateControllerListenerNamesMustAppearInListenersForKRaftController()
      validateAdvertisedListenersNonEmptyForBroker()
    } else {
      // ZK-based
      // controller listener names must be empty when not in KRaft mode
      require(controllerListenerNames.isEmpty, s"${KafkaConfig.ControllerListenerNamesProp} must be empty when not running in KRaft mode: ${controllerListenerNames.asJava}")
      validateAdvertisedListenersNonEmptyForBroker()
    }

    val listenerNames = listeners.map(_.listenerName).toSet
    if (processRoles.isEmpty || processRoles.contains(BrokerRole)) {
      // validations for all broker setups (i.e. ZooKeeper and KRaft broker-only and KRaft co-located)
      validateAdvertisedListenersNonEmptyForBroker()
      require(advertisedListenerNames.contains(interBrokerListenerName),
        s"${KafkaConfig.InterBrokerListenerNameProp} must be a listener name defined in ${KafkaConfig.AdvertisedListenersProp}. " +
          s"The valid options based on currently configured listeners are ${advertisedListenerNames.map(_.value).mkString(",")}")
      require(advertisedListenerNames.subsetOf(listenerNames),
        s"${KafkaConfig.AdvertisedListenersProp} listener names must be equal to or a subset of the ones defined in ${KafkaConfig.ListenersProp}. " +
          s"Found ${advertisedListenerNames.map(_.value).mkString(",")}. The valid options based on the current configuration " +
          s"are ${listenerNames.map(_.value).mkString(",")}"
      )
    }

    require(!effectiveAdvertisedListeners.exists(endpoint => endpoint.host=="0.0.0.0"),
      s"${KafkaConfig.AdvertisedListenersProp} cannot use the nonroutable meta-address 0.0.0.0. "+
      s"Use a routable IP address.")

    // validate control.plane.listener.name config
    if (controlPlaneListenerName.isDefined) {
      require(advertisedListenerNames.contains(controlPlaneListenerName.get),
        s"${KafkaConfig.ControlPlaneListenerNameProp} must be a listener name defined in ${KafkaConfig.AdvertisedListenersProp}. " +
        s"The valid options based on currently configured listeners are ${advertisedListenerNames.map(_.value).mkString(",")}")
      // controlPlaneListenerName should be different from interBrokerListenerName
      require(!controlPlaneListenerName.get.value().equals(interBrokerListenerName.value()),
        s"${KafkaConfig.ControlPlaneListenerNameProp}, when defined, should have a different value from the inter broker listener name. " +
        s"Currently they both have the value ${controlPlaneListenerName.get}")
    }

    val messageFormatVersion = new MessageFormatVersion(logMessageFormatVersionString, interBrokerProtocolVersionString)
    if (messageFormatVersion.shouldWarn)
      warn(messageFormatVersion.brokerWarningMessage)

    val recordVersion = logMessageFormatVersion.recordVersion
    require(interBrokerProtocolVersion.recordVersion.value >= recordVersion.value,
      s"log.message.format.version $logMessageFormatVersionString can only be used when inter.broker.protocol.version " +
      s"is set to version ${ApiVersion.minSupportedFor(recordVersion).shortVersion} or higher")

    if (offsetsTopicCompressionCodec == ZStdCompressionCodec)
      require(interBrokerProtocolVersion.recordVersion.value >= KAFKA_2_1_IV0.recordVersion.value,
        "offsets.topic.compression.codec zstd can only be used when inter.broker.protocol.version " +
        s"is set to version ${KAFKA_2_1_IV0.shortVersion} or higher")

    val interBrokerUsesSasl = interBrokerSecurityProtocol == SecurityProtocol.SASL_PLAINTEXT || interBrokerSecurityProtocol == SecurityProtocol.SASL_SSL
    require(!interBrokerUsesSasl || saslInterBrokerHandshakeRequestEnable || saslMechanismInterBrokerProtocol == SaslConfigs.GSSAPI_MECHANISM,
      s"Only GSSAPI mechanism is supported for inter-broker communication with SASL when inter.broker.protocol.version is set to $interBrokerProtocolVersionString")
    require(!interBrokerUsesSasl || saslEnabledMechanisms(interBrokerListenerName).contains(saslMechanismInterBrokerProtocol),
      s"${KafkaConfig.SaslMechanismInterBrokerProtocolProp} must be included in ${KafkaConfig.SaslEnabledMechanismsProp} when SASL is used for inter-broker communication")
    require(queuedMaxBytes <= 0 || queuedMaxBytes >= socketRequestMaxBytes,
      s"${KafkaConfig.QueuedMaxBytesProp} must be larger or equal to ${KafkaConfig.SocketRequestMaxBytesProp}")

    if (maxConnectionsPerIp == 0)
      require(!maxConnectionsPerIpOverrides.isEmpty, s"${KafkaConfig.MaxConnectionsPerIpProp} can be set to zero only if" +
        s" ${KafkaConfig.MaxConnectionsPerIpOverridesProp} property is set.")

    val invalidAddresses = maxConnectionsPerIpOverrides.keys.filterNot(address => Utils.validHostPattern(address))
    if (!invalidAddresses.isEmpty)
      throw new IllegalArgumentException(s"${KafkaConfig.MaxConnectionsPerIpOverridesProp} contains invalid addresses : ${invalidAddresses.mkString(",")}")

    if (connectionsMaxIdleMs >= 0)
      require(failedAuthenticationDelayMs < connectionsMaxIdleMs,
        s"${KafkaConfig.FailedAuthenticationDelayMsProp}=$failedAuthenticationDelayMs should always be less than" +
        s" ${KafkaConfig.ConnectionsMaxIdleMsProp}=$connectionsMaxIdleMs to prevent failed" +
        s" authentication responses from timing out")

    val principalBuilderClass = getClass(KafkaConfig.PrincipalBuilderClassProp)
    require(principalBuilderClass != null, s"${KafkaConfig.PrincipalBuilderClassProp} must be non-null")
    require(classOf[KafkaPrincipalSerde].isAssignableFrom(principalBuilderClass), 
      s"${KafkaConfig.PrincipalBuilderClassProp} must implement KafkaPrincipalSerde")
  }
}<|MERGE_RESOLUTION|>--- conflicted
+++ resolved
@@ -1951,13 +1951,9 @@
       // 如果启用了
       case Some(name) =>
         val listenerName = ListenerName.normalised(name)
-<<<<<<< HEAD
         // 必须同时设置Broker端参数listener.security.protocol.map
         // 并从该参数值中提取出该监听器对应的安全认证协议
-        val securityProtocol = listenerSecurityProtocolMap.getOrElse(listenerName,
-=======
         val securityProtocol = effectiveListenerSecurityProtocolMap.getOrElse(listenerName,
->>>>>>> 63ea5db9
           throw new ConfigException(s"Listener with ${listenerName.value} defined in " +
             s"${KafkaConfig.ControlPlaneListenerNameProp} not found in ${KafkaConfig.ListenerSecurityProtocolMapProp}."))
         // 返回<监听器名称，安全认证协议>对
