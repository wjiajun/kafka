/**
 * Licensed to the Apache Software Foundation (ASF) under one or more
 * contributor license agreements.  See the NOTICE file distributed with
 * this work for additional information regarding copyright ownership.
 * The ASF licenses this file to You under the Apache License, Version 2.0
 * (the "License"); you may not use this file except in compliance with
 * the License.  You may obtain a copy of the License at
 *
 *    http://www.apache.org/licenses/LICENSE-2.0
 *
 * Unless required by applicable law or agreed to in writing, software
 * distributed under the License is distributed on an "AS IS" BASIS,
 * WITHOUT WARRANTIES OR CONDITIONS OF ANY KIND, either express or implied.
 * See the License for the specific language governing permissions and
 * limitations under the License.
 */

package kafka.server

import java.util.concurrent.TimeUnit
import java.util.concurrent.locks.Lock

import com.yammer.metrics.core.Meter
import kafka.metrics.KafkaMetricsGroup
import kafka.utils.Implicits._
import kafka.utils.Pool
import org.apache.kafka.common.TopicPartition
import org.apache.kafka.common.protocol.Errors
import org.apache.kafka.common.requests.ProduceResponse.PartitionResponse

import scala.collection._

case class ProducePartitionStatus(requiredOffset: Long, responseStatus: PartitionResponse) {
  @volatile var acksPending = false

  override def toString = s"[acksPending: $acksPending, error: ${responseStatus.error.code}, " +
    s"startOffset: ${responseStatus.baseOffset}, requiredOffset: $requiredOffset]"
}

/**
 * The produce metadata maintained by the delayed produce operation
 */
case class ProduceMetadata(produceRequiredAcks: Short,
                           produceStatus: Map[TopicPartition, ProducePartitionStatus]) {

  override def toString = s"[requiredAcks: $produceRequiredAcks, partitionStatus: $produceStatus]"
}

/**
 * A delayed produce operation that can be created by the replica manager and watched
 * in the produce operation purgatory
 */
class DelayedProduce(delayMs: Long, // DelayedProduce的延迟时长
                     produceMetadata: ProduceMetadata, // ProduceMetadata中为一个ProducerRequest中的所有相关分区记录了一些追加消息后的返回结果，主要用于判断DelayedProduce是否满足执行条件
                     replicaManager: ReplicaManager,
                     responseCallback: Map[TopicPartition, PartitionResponse] => Unit,
                     lockOpt: Option[Lock] = None)
  extends DelayedOperation(delayMs, lockOpt) {

  // first update the acks pending variable according to the error code
  // 根据前面写入消息的返回结果，设置ProducePartitionStatus的ackPending字段和responseStatus字段的值
  produceMetadata.produceStatus.forKeyValue { (topicPartition, status) =>
    if (status.responseStatus.error == Errors.NONE) {
      // Timeout error state will be cleared when required acks are received
      // 对应分区写入成功，等待ISR集合中的副本完成同步
      // 如果写入异常，分区不需要等待
      status.acksPending = true
      // 预设错误码，如果ISR集合中的副本在此请求超时之前顺利完成了同步，会清除错误码
      status.responseStatus.error = Errors.REQUEST_TIMED_OUT
    } else {
      // 追加日志已经抛出异常，则不必等待此Partition对应ISR返回ACK
      status.acksPending = false
    }

    trace(s"Initial partition status for $topicPartition is $status")
  }

  /**
   * The delayed produce operation can be completed if every partition
   * it produces to is satisfied by one of the following:
   *
   * Case A: Replica not assigned to partition
   * Case B: Replica is no longer the leader of this partition
   * Case C: This broker is the leader:
   *   C.1 - If there was a local error thrown while checking if at least requiredAcks
   *         replicas have caught up to this operation: set an error in response
<<<<<<< HEAD
   *   B.2 - Otherwise, set the response with no error.
   *
   *   检测是否满足DelayedProduce的执行条件，并在满足执行条件时调用forceComplete()方法完成该延迟任务
=======
   *   C.2 - Otherwise, set the response with no error.
>>>>>>> 63ea5db9
   */
  override def tryComplete(): Boolean = {
    // check for each partition if it still has pending acks
    // 遍历produceMetadata中所有分区状态
    produceMetadata.produceStatus.forKeyValue { (topicPartition, status) =>
      trace(s"Checking produce satisfaction for $topicPartition, current status $status")
      // skip those partitions that have already been satisfied
      if (status.acksPending) {// 检查此分区是否已经满足DelayedProduce执行条件
        // 获取对应的Partition对象
        val (hasEnough, error) = replicaManager.getPartitionOrError(topicPartition) match {
          case Left(err) =>
            // Case A
            // 找不到分区的Leader
            (false, err)

          case Right(partition) =>
            // 检查此分区的HW位置是否大于 requiredOffset
            partition.checkEnoughReplicasReachOffset(status.requiredOffset)
        }

<<<<<<< HEAD
        // Case B.1 || B.2
        if (error != Errors.NONE || hasEnough) {// 出现异常
          // leader副本的HW位置大于 requiredOffset
=======
        // Case B || C.1 || C.2
        if (error != Errors.NONE || hasEnough) {
>>>>>>> 63ea5db9
          status.acksPending = false
          status.responseStatus.error = error
        }
      }
    }

<<<<<<< HEAD
    // check if every partition has satisfied at least one of case A or B
    // 检查全部的分区是否已经符合DelayedProduce的执行条件
=======
    // check if every partition has satisfied at least one of case A, B or C
>>>>>>> 63ea5db9
    if (!produceMetadata.produceStatus.values.exists(_.acksPending))
      forceComplete()
    else
      false
  }

  override def onExpiration(): Unit = {
    produceMetadata.produceStatus.forKeyValue { (topicPartition, status) =>
      if (status.acksPending) {
        debug(s"Expiring produce request for partition $topicPartition with status $status")
        DelayedProduceMetrics.recordExpiration(topicPartition)
      }
    }
  }

  /**
   * Upon completion, return the current response status along with the error code per partition
   */
  override def onComplete(): Unit = {
    // 根据ProduceMetadata记录的相关信息，为每个Partition产生响应状态
    val responseStatus = produceMetadata.produceStatus.map { case (k, status) => k -> status.responseStatus }
    // 调用回调函数
    responseCallback(responseStatus)
  }
}

object DelayedProduceMetrics extends KafkaMetricsGroup {

  private val aggregateExpirationMeter = newMeter("ExpiresPerSec", "requests", TimeUnit.SECONDS)

  private val partitionExpirationMeterFactory = (key: TopicPartition) =>
    newMeter("ExpiresPerSec",
             "requests",
             TimeUnit.SECONDS,
             tags = Map("topic" -> key.topic, "partition" -> key.partition.toString))
  private val partitionExpirationMeters = new Pool[TopicPartition, Meter](valueFactory = Some(partitionExpirationMeterFactory))

  def recordExpiration(partition: TopicPartition): Unit = {
    aggregateExpirationMeter.mark()
    partitionExpirationMeters.getAndMaybePut(partition).mark()
  }
}
<|MERGE_RESOLUTION|>--- conflicted
+++ resolved
@@ -84,13 +84,9 @@
    * Case C: This broker is the leader:
    *   C.1 - If there was a local error thrown while checking if at least requiredAcks
    *         replicas have caught up to this operation: set an error in response
-<<<<<<< HEAD
-   *   B.2 - Otherwise, set the response with no error.
+   *   C.2 - Otherwise, set the response with no error.
    *
    *   检测是否满足DelayedProduce的执行条件，并在满足执行条件时调用forceComplete()方法完成该延迟任务
-=======
-   *   C.2 - Otherwise, set the response with no error.
->>>>>>> 63ea5db9
    */
   override def tryComplete(): Boolean = {
     // check for each partition if it still has pending acks
@@ -111,26 +107,17 @@
             partition.checkEnoughReplicasReachOffset(status.requiredOffset)
         }
 
-<<<<<<< HEAD
-        // Case B.1 || B.2
-        if (error != Errors.NONE || hasEnough) {// 出现异常
-          // leader副本的HW位置大于 requiredOffset
-=======
         // Case B || C.1 || C.2
         if (error != Errors.NONE || hasEnough) {
->>>>>>> 63ea5db9
+          // leader副本的HW位置大于 requiredOffset
           status.acksPending = false
           status.responseStatus.error = error
         }
       }
     }
 
-<<<<<<< HEAD
-    // check if every partition has satisfied at least one of case A or B
+    // check if every partition has satisfied at least one of case A, B or C
     // 检查全部的分区是否已经符合DelayedProduce的执行条件
-=======
-    // check if every partition has satisfied at least one of case A, B or C
->>>>>>> 63ea5db9
     if (!produceMetadata.produceStatus.values.exists(_.acksPending))
       forceComplete()
     else
