--- conflicted
+++ resolved
@@ -190,74 +190,26 @@
   val HighWatermarkFilename = "replication-offset-checkpoint"
 }
 
-<<<<<<< HEAD
 // 定义了读写副本、删除副本消息的方法以及其他管理方法
-class ReplicaManager(val config: KafkaConfig, // 配置管理类
-                     metrics: Metrics, // 监控指标类
-                     time: Time, // 定时器类 (highwatermarkcheckpoint任务、isr-expiration任务、isr-change-propagation)
-                     val zkClient: Option[KafkaZkClient], // ZooKeeper客户端
-                     scheduler: Scheduler, // Kafka调度器
+class ReplicaManager(val config: KafkaConfig,// 配置管理类
+                     metrics: Metrics,// 监控指标类
+                     time: Time,// 定时器类 (highwatermarkcheckpoint任务、isr-expiration任务、isr-change-propagation)
+                     scheduler: Scheduler,// Kafka调度器
                      val logManager: LogManager,// 日志管理器。它负责创建和管理分区的日志对象，里面定义了很多操作日志对象的方法
-                     val isShuttingDown: AtomicBoolean, // 是否已经关闭
-                     quotaManagers: QuotaManagers,  // 配额管理器
-                     val brokerTopicStats: BrokerTopicStats, // Broker主题监控指标类
-                     val metadataCache: MetadataCache, // 保存集群上分区的 Leader、ISR 等信息, Broker元数据缓存, 每台 Broker 上的元数据缓存，是从Controller 端的元数据缓存异步同步过来的
+                     quotaManagers: QuotaManagers,// 配额管理器
+                     val metadataCache: MetadataCache,// 保存集群上分区的 Leader、ISR 等信息, Broker元数据缓存, 每台 Broker 上的元数据缓存，是从Controller 端的元数据缓存异步同步过来的
                      logDirFailureChannel: LogDirFailureChannel,// Kafka 1.1 版本新增了对于 JBOD 的支持。这也就是说，Broker 如果配置了多个日志路径，当某个日志路径不可用之后（比如该路径所在的磁盘已满），Broker 能够继续工作。有了它之后，即使 Broker 上的单块磁盘坏掉了，整个 Broker 的服务也不会中断。
+                     val alterIsrManager: AlterIsrManager,
+                     val brokerTopicStats: BrokerTopicStats = new BrokerTopicStats(), // Broker主题监控指标类
+                     val isShuttingDown: AtomicBoolean = new AtomicBoolean(false),// 是否已经关闭
+                     val zkClient: Option[KafkaZkClient] = None,
                      // 处理延时PRODUCE请求的Purgatory 处理延时生产者请求
-                     val delayedProducePurgatory: DelayedOperationPurgatory[DelayedProduce],
+                     delayedProducePurgatoryParam: Option[DelayedOperationPurgatory[DelayedProduce]] = None,
                      // 处理延时FETCH请求的Purgatory 延时消费者请求
-                     val delayedFetchPurgatory: DelayedOperationPurgatory[DelayedFetch],
+                     delayedFetchPurgatoryParam: Option[DelayedOperationPurgatory[DelayedFetch]] = None,
                      // 处理延时DELETE_RECORDS请求的Purgatory 处理延时消息删除请求
-                     val delayedDeleteRecordsPurgatory: DelayedOperationPurgatory[DelayedDeleteRecords],
+                     delayedDeleteRecordsPurgatoryParam: Option[DelayedOperationPurgatory[DelayedDeleteRecords]] = None,
                      // 处理延时ELECT_LEADERS请求的Purgatory  延时 Leader 选举请求
-                     val delayedElectLeaderPurgatory: DelayedOperationPurgatory[DelayedElectLeader],
-                     threadNamePrefix: Option[String],
-                     val alterIsrManager: AlterIsrManager) extends Logging with KafkaMetricsGroup {
-
-  def this(config: KafkaConfig,
-           metrics: Metrics,
-           time: Time,
-           zkClient: Option[KafkaZkClient],
-           scheduler: Scheduler,
-           logManager: LogManager,
-           isShuttingDown: AtomicBoolean,
-           quotaManagers: QuotaManagers,
-           brokerTopicStats: BrokerTopicStats,
-           metadataCache: MetadataCache,
-           logDirFailureChannel: LogDirFailureChannel,
-           alterIsrManager: AlterIsrManager,
-           threadNamePrefix: Option[String] = None) = {
-    this(config, metrics, time, zkClient, scheduler, logManager, isShuttingDown,
-      quotaManagers, brokerTopicStats, metadataCache, logDirFailureChannel,
-      DelayedOperationPurgatory[DelayedProduce](
-        purgatoryName = "Produce", brokerId = config.brokerId,
-        purgeInterval = config.producerPurgatoryPurgeIntervalRequests),
-      DelayedOperationPurgatory[DelayedFetch](
-        purgatoryName = "Fetch", brokerId = config.brokerId,
-        purgeInterval = config.fetchPurgatoryPurgeIntervalRequests),
-      DelayedOperationPurgatory[DelayedDeleteRecords](
-        purgatoryName = "DeleteRecords", brokerId = config.brokerId,
-        purgeInterval = config.deleteRecordsPurgatoryPurgeIntervalRequests),
-      DelayedOperationPurgatory[DelayedElectLeader](
-        purgatoryName = "ElectLeader", brokerId = config.brokerId),
-      threadNamePrefix, alterIsrManager)
-  }
-=======
-class ReplicaManager(val config: KafkaConfig,
-                     metrics: Metrics,
-                     time: Time,
-                     scheduler: Scheduler,
-                     val logManager: LogManager,
-                     quotaManagers: QuotaManagers,
-                     val metadataCache: MetadataCache,
-                     logDirFailureChannel: LogDirFailureChannel,
-                     val alterIsrManager: AlterIsrManager,
-                     val brokerTopicStats: BrokerTopicStats = new BrokerTopicStats(),
-                     val isShuttingDown: AtomicBoolean = new AtomicBoolean(false),
-                     val zkClient: Option[KafkaZkClient] = None,
-                     delayedProducePurgatoryParam: Option[DelayedOperationPurgatory[DelayedProduce]] = None,
-                     delayedFetchPurgatoryParam: Option[DelayedOperationPurgatory[DelayedFetch]] = None,
-                     delayedDeleteRecordsPurgatoryParam: Option[DelayedOperationPurgatory[DelayedDeleteRecords]] = None,
                      delayedElectLeaderPurgatoryParam: Option[DelayedOperationPurgatory[DelayedElectLeader]] = None,
                      threadNamePrefix: Option[String] = None,
                      ) extends Logging with KafkaMetricsGroup {
@@ -277,7 +229,6 @@
   val delayedElectLeaderPurgatory = delayedElectLeaderPurgatoryParam.getOrElse(
     DelayedOperationPurgatory[DelayedElectLeader](
       purgatoryName = "ElectLeader", brokerId = config.brokerId))
->>>>>>> 63ea5db9
 
   /* epoch of the controller that last changed the leader */
   @volatile private[server] var controllerEpoch: Int = KafkaController.InitialControllerEpoch // 隔离过期 Controller 发送的请求(区分新老:是看请求携带的 controllerEpoch 值，是否等于这个字段的值)
@@ -1110,17 +1061,11 @@
                     fetchMaxBytes: Int,
                    // 对能否超过最大字节数做硬限制。如果hardMaxBytesLimit=True，就表示，读取请求返回的数据字节数绝不允许超过最大字节数。
                     hardMaxBytesLimit: Boolean,
-<<<<<<< HEAD
                    // 规定了读取分区的信息，比如要读取哪些分区、从这些分区的哪个位移值开始读、最多可以读多少字节，等等。
-                    fetchInfos: Seq[(TopicPartition, PartitionData)],
-                    topicIds: util.Map[String, Uuid],
-                    quota: ReplicaQuota,// 判断是否需要在读取的过程中做限速控制
-                    responseCallback: Seq[(TopicPartition, FetchPartitionData)] => Unit, // 当请求被处理完成后，调用该方法执行收尾逻辑。
-=======
                     fetchInfos: Seq[(TopicIdPartition, PartitionData)],
+                   // 判断是否需要在读取的过程中做限速控制
                     quota: ReplicaQuota,
                     responseCallback: Seq[(TopicIdPartition, FetchPartitionData)] => Unit,
->>>>>>> 63ea5db9
                     isolationLevel: IsolationLevel,
                     clientMetadata: Option[ClientMetadata]): Unit = {
     // 判断该读取请求是否来自于Follower副本或Consumer
@@ -1139,13 +1084,8 @@
 
     // Restrict fetching to leader if request is from follower or from a client with older version (no ClientMetadata)
     val fetchOnlyFromLeader = isFromFollower || (isFromConsumer && clientMetadata.isEmpty)
-<<<<<<< HEAD
     // 定义readFromLog方法读取底层日志中的消息
-    def readFromLog(): Seq[(TopicPartition, LogReadResult)] = {
-      // 从log中读取消息
-=======
     def readFromLog(): Seq[(TopicIdPartition, LogReadResult)] = {
->>>>>>> 63ea5db9
       val result = readFromLocalLog(
         replicaId = replicaId,
         fetchOnlyFromLeader = fetchOnlyFromLeader,
@@ -1168,16 +1108,10 @@
     // 读取消息时是否发生了异常
     var errorReadingData = false
     var hasDivergingEpoch = false
-<<<<<<< HEAD
-    val logReadResultMap = new mutable.HashMap[TopicPartition, LogReadResult]
+    val logReadResultMap = new mutable.HashMap[TopicIdPartition, LogReadResult]
     // 统计总共可读取的字节数
-    logReadResults.foreach { case (topicPartition, logReadResult) =>
-      brokerTopicStats.topicStats(topicPartition.topic).totalFetchRequestRate.mark()
-=======
-    val logReadResultMap = new mutable.HashMap[TopicIdPartition, LogReadResult]
     logReadResults.foreach { case (topicIdPartition, logReadResult) =>
       brokerTopicStats.topicStats(topicIdPartition.topicPartition.topic).totalFetchRequestRate.mark()
->>>>>>> 63ea5db9
       brokerTopicStats.allTopicsStats.totalFetchRequestRate.mark()
 
       if (logReadResult.error != Errors.NONE)
@@ -1213,21 +1147,13 @@
       fetchInfos.foreach { case (topicIdPartition, partitionData) =>
         logReadResultMap.get(topicIdPartition).foreach(logReadResult => {
           val logOffsetMetadata = logReadResult.info.fetchOffsetMetadata
-<<<<<<< HEAD
           // 对Log读取结果进行转换DelayedFetch的
-          fetchPartitionStatus += (topicPartition -> FetchPartitionStatus(logOffsetMetadata, partitionData))
-        })
-      }
-      val fetchMetadata: SFetchMetadata = SFetchMetadata(fetchMinBytes, fetchMaxBytes, hardMaxBytesLimit,
-        fetchOnlyFromLeader, fetchIsolation, isFromFollower, replicaId, topicIds, fetchPartitionStatus)
-      // 构建DelayedFetch延时请求对象
-=======
           fetchPartitionStatus += (topicIdPartition -> FetchPartitionStatus(logOffsetMetadata, partitionData))
         })
       }
       val fetchMetadata: SFetchMetadata = SFetchMetadata(fetchMinBytes, fetchMaxBytes, hardMaxBytesLimit,
         fetchOnlyFromLeader, fetchIsolation, isFromFollower, replicaId, fetchPartitionStatus)
->>>>>>> 63ea5db9
+      // 构建DelayedFetch延时请求对象
       val delayedFetch = new DelayedFetch(timeout, fetchMetadata, this, quota, clientMetadata,
         responseCallback)
 
@@ -1250,13 +1176,8 @@
                        fetchIsolation: FetchIsolation,
                        fetchMaxBytes: Int,
                        hardMaxBytesLimit: Boolean,
-<<<<<<< HEAD
-                      // 每个分区读取的起始offset位置和最大字节数
-                       readPartitionInfo: Seq[(TopicPartition, PartitionData)],
-                       topicIds: util.Map[String, Uuid],
-=======
+                       // 每个分区读取的起始offset位置和最大字节数
                        readPartitionInfo: Seq[(TopicIdPartition, PartitionData)],
->>>>>>> 63ea5db9
                        quota: ReplicaQuota,
                        clientMetadata: Option[ClientMetadata]): Seq[(TopicIdPartition, LogReadResult)] = {
     val traceEnabled = isTraceEnabled
@@ -1559,20 +1480,15 @@
               } else if (requestLeaderEpoch > currentLeaderEpoch) {// 检测leaderEpoch
                 // If the leader epoch is valid record the epoch of the controller that made the leadership decision.
                 // This is useful while updating the isr to maintain the decision maker controller's epoch in the zookeeper path
-<<<<<<< HEAD
                 // 判断该分区的副本是否被分配了当前的Broker
                 if (partitionState.replicas.contains(localBrokerId)) {
+                  partitions += partition
                   // 保留与当前Broker相关的partition以及partitionState
-                  partitionStates.put(partition, partitionState)
-=======
-                if (partitionState.replicas.contains(localBrokerId)) {
-                  partitions += partition
                   if (partitionState.leader == localBrokerId) {
                     partitionsToBeLeader.put(partition, partitionState)
                   } else {
                     partitionsToBeFollower.put(partition, partitionState)
                   }
->>>>>>> 63ea5db9
                 } else {
                   stateChangeLogger.warn(s"Ignoring LeaderAndIsr request from controller $controllerId with " +
                     s"correlation id $correlationId epoch $controllerEpoch for partition $topicPartition as itself is not " +
@@ -1619,16 +1535,6 @@
             }
           }
 
-<<<<<<< HEAD
-          // 确定Broker上副本是哪些分区的Leader副本
-          val partitionsToBeLeader = partitionStates.filter { case (_, partitionState) =>
-            partitionState.leader == localBrokerId
-          }
-          // 确定Broker上副本是哪些分区的Follower副本
-          val partitionsToBeFollower = partitionStates.filter { case (k, _) => !partitionsToBeLeader.contains(k) }
-
-=======
->>>>>>> 63ea5db9
           val highWatermarkCheckpoints = new LazyOffsetCheckpoints(this.highWatermarkCheckpoints)
           // 将指定分区的副本切换成Leader副本
           val partitionsBecomeLeader = if (partitionsToBeLeader.nonEmpty)
@@ -1638,6 +1544,7 @@
               highWatermarkCheckpoints, topicIdFromRequest)
           else
             Set.empty[Partition]
+          // 确定Broker上副本是哪些分区的Follower副本
           val partitionsBecomeFollower = if (partitionsToBeFollower.nonEmpty)
           // 调用makeFollowers方法为令partitionsToBeFollower所有分区
           // 执行"成为Follower副本"的逻辑
@@ -1651,23 +1558,9 @@
           // 对于当前Broker成为Leader副本的主题移除它们之前的Follower副本监控指
           updateLeaderAndFollowerMetrics(followerTopicSet)
 
-<<<<<<< HEAD
-          // 如果有分区的本地日志为空，说明底层的日志路径不可用，标记该分区为Offline状态
-          leaderAndIsrRequest.partitionStates.forEach { partitionState =>
-            val topicPartition = new TopicPartition(partitionState.topicName, partitionState.partitionIndex)
-            /*
-           * If there is offline log directory, a Partition object may have been created by getOrCreatePartition()
-           * before getOrCreateReplica() failed to create local replica due to KafkaStorageException.
-           * In this case ReplicaManager.allPartitions will map this topic-partition to an empty Partition object.
-           * we need to map this topic-partition to OfflinePartition instead.
-           */
-            if (localLog(topicPartition).isEmpty)
-              markPartitionOffline(topicPartition)
-          }
-=======
+                      // 如果有分区的本地日志为空，说明底层的日志路径不可用，标记该分区为Offline状态
           if (topicIdUpdateFollowerPartitions.nonEmpty)
             updateTopicIdForFollowers(controllerId, controllerEpoch, topicIdUpdateFollowerPartitions, correlationId, topicIdFromRequest)
->>>>>>> 63ea5db9
 
           // We initialize highwatermark thread after the first LeaderAndIsr request. This ensures that all the partitions
           // have been completely populated before starting the checkpointing there by avoiding weird race conditions
@@ -1675,13 +1568,9 @@
           // 定期将Broker上所有非Offline分区的高水位值写入到检查点文件
           startHighWatermarkCheckPointThread()
 
-<<<<<<< HEAD
-          // 添加日志路径数据迁移线程
+                    // 添加日志路径数据迁移线程
           // 主要作用是，将路径 A 上面的数据搬移到路径 B 上。这个功能是 Kafka 支持 JBOD（Just a Bunch of Disks）的重要前提。
-          maybeAddLogDirFetchers(partitionStates.keySet, highWatermarkCheckpoints, topicIdFromRequest)
-=======
           maybeAddLogDirFetchers(partitions, highWatermarkCheckpoints, topicIdFromRequest)
->>>>>>> 63ea5db9
 
           // 关闭空闲副本拉取线程
           replicaFetcherManager.shutdownIdleFetcherThreads()
@@ -1856,19 +1745,13 @@
             stateChangeLogger.error(s"Skipped the become-leader state change with " +
               s"correlation id $correlationId from controller $controllerId epoch $controllerEpoch for partition ${partition.topicPartition} " +
               s"(last update controller epoch ${partitionState.controllerEpoch}) since " +
-<<<<<<< HEAD
-              s"the replica for the partition is offline due to disk error $e")
-            val dirOpt = getLogDir(partition.topicPartition)
-            error(s"Error while making broker the leader for partition $partition in dir $dirOpt", e)
-            // 把KAFKA_SOTRAGE_ERRROR异常封装到Response中
-=======
               s"the replica for the partition is offline due to storage error $e")
             // If there is an offline log directory, a Partition object may have been created and have been added
             // to `ReplicaManager.allPartitions` before `createLogIfNotExists()` failed to create local replica due
             // to KafkaStorageException. In this case `ReplicaManager.allPartitions` will map this topic-partition
             // to an empty Partition object. We need to map this topic-partition to OfflinePartition instead.
             markPartitionOffline(partition.topicPartition)
->>>>>>> 63ea5db9
+ // 把KAFKA_SOTRAGE_ERRROR异常封装到Response中
             responseMap.put(partition.topicPartition, Errors.KAFKA_STORAGE_ERROR)
         }
       }
@@ -1987,14 +1870,11 @@
         }
       }
 
-<<<<<<< HEAD
       // 第二部分：执行其他动作
       // 移除现有Fetcher线程（因为 Leader 可能已经更换了，所以要读取的 Broker 以及要读取的位移值都可能随之发生变化。）
       // 由于Leader副本已发送变化，新旧Leader HW - LEO之间可能不一致，但是HW之前是一致，所以进行截断操作
-=======
       // Stopping the fetchers must be done first in order to initialize the fetch
       // position correctly.
->>>>>>> 63ea5db9
       replicaFetcherManager.removeFetcherForPartitions(partitionsToMakeFollower.map(_.topicPartition))
       stateChangeLogger.info(s"Stopped fetchers as part of become-follower request from controller $controllerId " +
         s"epoch $controllerEpoch with correlation id $correlationId for ${partitionsToMakeFollower.size} partitions")
