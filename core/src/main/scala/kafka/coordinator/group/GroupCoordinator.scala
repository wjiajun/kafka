/**
 * Licensed to the Apache Software Foundation (ASF) under one or more
 * contributor license agreements.  See the NOTICE file distributed with
 * this work for additional information regarding copyright ownership.
 * The ASF licenses this file to You under the Apache License, Version 2.0
 * (the "License"); you may not use this file except in compliance with
 * the License.  You may obtain a copy of the License at
 *
 * http://www.apache.org/licenses/LICENSE-2.0
 *
 * Unless required by applicable law or agreed to in writing, software
 * distributed under the License is distributed on an "AS IS" BASIS,
 * WITHOUT WARRANTIES OR CONDITIONS OF ANY KIND, either express or implied.
 * See the License for the specific language governing permissions and
 * limitations under the License.
 */
package kafka.coordinator.group

import kafka.common.OffsetAndMetadata
import kafka.log.LogConfig
import kafka.message.ProducerCompressionCodec
import kafka.server._
import kafka.utils.Logging
import org.apache.kafka.common.TopicPartition
import org.apache.kafka.common.internals.Topic
import org.apache.kafka.common.message.JoinGroupResponseData.JoinGroupResponseMember
import org.apache.kafka.common.message.LeaveGroupRequestData.MemberIdentity
import org.apache.kafka.common.metrics.Metrics
import org.apache.kafka.common.metrics.stats.Meter
import org.apache.kafka.common.protocol.{ApiKeys, Errors}
import org.apache.kafka.common.requests._
import org.apache.kafka.common.utils.Time

import java.util.Properties
import java.util.concurrent.atomic.AtomicBoolean
import scala.collection.{Map, Seq, Set, immutable, mutable}
import scala.math.max

/**
 * GroupCoordinator handles general group membership and offset management.
 *
 * Each Kafka server instantiates a coordinator which is responsible for a set of
 * groups. Groups are assigned to coordinators based on their group names.
 * <p>
 * <b>Delayed operation locking notes:</b>
 * Delayed operations in GroupCoordinator use `group` as the delayed operation
 * lock. ReplicaManager.appendRecords may be invoked while holding the group lock
 * used by its callback.  The delayed callback may acquire the group lock
 * since the delayed operation is completed only if the group lock can be acquired.
 */
class GroupCoordinator(val brokerId: Int,
                       val groupConfig: GroupConfig, // Consumer Group中Consumer Session过期的最小时长和最大时长（消费者指定的超时时长的合法区间）
                       val offsetConfig: OffsetConfig, // OffsetMetadata中metadata字段允许的最大长度、Offsets Topic中每个分区的副本个数等
                       val groupManager: GroupMetadataManager,
                       val heartbeatPurgatory: DelayedOperationPurgatory[DelayedHeartbeat], // 用于管理DelayedHeartbeat
                       val rebalancePurgatory: DelayedOperationPurgatory[DelayedRebalance], // 用于管理DelayedJoin
                       time: Time,
                       metrics: Metrics) extends Logging {

  import GroupCoordinator._

  type JoinCallback = JoinGroupResult => Unit
  type SyncCallback = SyncGroupResult => Unit

  /* setup metrics */
  val offsetDeletionSensor = metrics.sensor("OffsetDeletions")

  offsetDeletionSensor.add(new Meter(
    metrics.metricName("offset-deletion-rate",
      "group-coordinator-metrics",
      "The rate of administrative deleted offsets"),
    metrics.metricName("offset-deletion-count",
      "group-coordinator-metrics",
      "The total number of administrative deleted offsets")))

  val groupCompletedRebalanceSensor = metrics.sensor("CompletedRebalances")

  groupCompletedRebalanceSensor.add(new Meter(
    metrics.metricName("group-completed-rebalance-rate",
      "group-coordinator-metrics",
      "The rate of completed rebalance"),
    metrics.metricName("group-completed-rebalance-count",
      "group-coordinator-metrics",
      "The total number of completed rebalance")))

  this.logIdent = "[GroupCoordinator " + brokerId + "]: "

  private val isActive = new AtomicBoolean(false)

  def offsetsTopicConfigs: Properties = {
    val props = new Properties
    props.put(LogConfig.CleanupPolicyProp, LogConfig.Compact)
    props.put(LogConfig.SegmentBytesProp, offsetConfig.offsetsTopicSegmentBytes.toString)
    props.put(LogConfig.CompressionTypeProp, ProducerCompressionCodec.name)

    props
  }

  /**
   * NOTE: If a group lock and metadataLock are simultaneously needed,
   * be sure to acquire the group lock before metadataLock to prevent deadlock
   */

  /**
   * Startup logic executed at the same time when the server starts up.
   */
  def startup(retrieveGroupMetadataTopicPartitionCount: () => Int, enableMetadataExpiration: Boolean = true): Unit = {
    info("Starting up.")
    groupManager.startup(retrieveGroupMetadataTopicPartitionCount, enableMetadataExpiration)
    isActive.set(true)
    info("Startup complete.")
  }

  /**
   * Shutdown logic executed at the same time when server shuts down.
   * Ordering of actions should be reversed from the startup process.
   */
  def shutdown(): Unit = {
    info("Shutting down.")
    isActive.set(false)
    groupManager.shutdown()
    heartbeatPurgatory.shutdown()
    rebalancePurgatory.shutdown()
    info("Shutdown complete.")
  }

  /**
   * Verify if the group has space to accept the joining member. The various
   * criteria are explained below.
   */
  private def acceptJoiningMember(group: GroupMetadata, member: String): Boolean = {
    group.currentState match {
      // Always accept the request when the group is empty or dead
      case Empty | Dead =>
        true

      // An existing member is accepted if it is already awaiting. New members are accepted
      // up to the max group size. Note that the number of awaiting members is used here
      // for two reasons:
      // 1) the group size is not reliable as it could already be above the max group size
      //    if the max group size was reduced.
      // 2) using the number of awaiting members allows to kick out the last rejoining
      //    members of the group.
      case PreparingRebalance =>
        (group.has(member) && group.get(member).isAwaitingJoin) ||
          group.numAwaiting < groupConfig.groupMaxSize

      // An existing member is accepted. New members are accepted up to the max group size.
      // Note that the group size is used here. When the group transitions to CompletingRebalance,
      // members which haven't rejoined are removed.
      case CompletingRebalance | Stable =>
        group.has(member) || group.size < groupConfig.groupMaxSize
    }
  }

<<<<<<< HEAD
  // 处理消费者组成员发送过来的加入组请求
  def handleJoinGroup(groupId: String, // 消费者组名
                      memberId: String, // 消费者组成员ID
                      groupInstanceId: Option[String], // 组实例ID，用于标识静态成员
                      requireKnownMemberId: Boolean, // 是否需要成员ID不为空
                      clientId: String, // client.id值
                      clientHost: String, // 消费者程序主机名
                      rebalanceTimeoutMs: Int, // Rebalance超时时间,默认是max.poll.interval.ms值
                      sessionTimeoutMs: Int, // 会话超时时间
                      protocolType: String, // 协议类型
                      protocols: List[(String, Array[Byte])], // 按照分配策略分组的订阅分区
                      responseCallback: JoinCallback, // 回调函数
=======
  def handleJoinGroup(groupId: String,
                      memberId: String,
                      groupInstanceId: Option[String],
                      requireKnownMemberId: Boolean,
                      supportSkippingAssignment: Boolean,
                      clientId: String,
                      clientHost: String,
                      rebalanceTimeoutMs: Int,
                      sessionTimeoutMs: Int,
                      protocolType: String,
                      protocols: List[(String, Array[Byte])],
                      responseCallback: JoinCallback,
                      reason: Option[String] = None,
>>>>>>> 63ea5db9
                      requestLocal: RequestLocal = RequestLocal.NoCaching): Unit = {
    // 验证消费者组状态的合法性
    validateGroupStatus(groupId, ApiKeys.JOIN_GROUP).foreach { error =>
      responseCallback(JoinGroupResult(memberId, error))
      return
    }

    // 确保sessionTimeoutMs介于
    // [group.min.session.timeout.ms值，group.max.session.timeout.ms值]之间
    // 否则抛出异常，表示超时时间设置无效
    if (sessionTimeoutMs < groupConfig.groupMinSessionTimeoutMs ||
      sessionTimeoutMs > groupConfig.groupMaxSessionTimeoutMs) {
      responseCallback(JoinGroupResult(memberId, Errors.INVALID_SESSION_TIMEOUT))
    } else {
      // 消费者组成员ID是否为空
      val isUnknownMember = memberId == JoinGroupRequest.UNKNOWN_MEMBER_ID
      // group is created if it does not exist and the member id is UNKNOWN. if member
      // is specified but group does not exist, request is rejected with UNKNOWN_MEMBER_ID
      // 获取消费者组信息，如果组不存在，就创建一个新的消费者组
      groupManager.getOrMaybeCreateGroup(groupId, isUnknownMember) match {
        case None =>
          responseCallback(JoinGroupResult(memberId, Errors.UNKNOWN_MEMBER_ID))
        case Some(group) =>
          group.inLock {
<<<<<<< HEAD
            // 如果该消费者组已满员
=======
            val joinReason = reason.getOrElse("not provided")
>>>>>>> 63ea5db9
            if (!acceptJoiningMember(group, memberId)) {
              // 移除该消费者组成员
              group.remove(memberId)
              // 封装异常表明组已满员
              responseCallback(JoinGroupResult(JoinGroupRequest.UNKNOWN_MEMBER_ID, Errors.GROUP_MAX_SIZE_REACHED))
            } else if (isUnknownMember) {
              // 如果消费者组成员ID为空
              // 为空ID成员执行加入组操作
              doNewMemberJoinGroup(
                group,
                groupInstanceId,
                requireKnownMemberId,
                supportSkippingAssignment,
                clientId,
                clientHost,
                rebalanceTimeoutMs,
                sessionTimeoutMs,
                protocolType,
                protocols,
                responseCallback,
                requestLocal,
                joinReason
              )
            } else {
              // 为非空ID成员执行加入组操作
              doCurrentMemberJoinGroup(
                group,
                memberId,
                groupInstanceId,
                clientId,
                clientHost,
                rebalanceTimeoutMs,
                sessionTimeoutMs,
                protocolType,
                protocols,
                responseCallback,
                joinReason
              )
            }

            // attempt to complete JoinGroup
            // 如果消费者组正处于PreparingRebalance状态
            if (group.is(PreparingRebalance)) {
              // 放入Purgatory，等待后面统一延时处理
              rebalancePurgatory.checkAndComplete(GroupJoinKey(group.groupId))
            }
          }
      }
    }
  }

  private def doNewMemberJoinGroup(
<<<<<<< HEAD
                                    group: GroupMetadata,
                                    groupInstanceId: Option[String],
                                    requireKnownMemberId: Boolean,
                                    clientId: String,
                                    clientHost: String,
                                    rebalanceTimeoutMs: Int,
                                    sessionTimeoutMs: Int,
                                    protocolType: String,
                                    protocols: List[(String, Array[Byte])],
                                    responseCallback: JoinCallback,
                                    requestLocal: RequestLocal
                                  ): Unit = {
=======
    group: GroupMetadata,
    groupInstanceId: Option[String],
    requireKnownMemberId: Boolean,
    supportSkippingAssignment: Boolean,
    clientId: String,
    clientHost: String,
    rebalanceTimeoutMs: Int,
    sessionTimeoutMs: Int,
    protocolType: String,
    protocols: List[(String, Array[Byte])],
    responseCallback: JoinCallback,
    requestLocal: RequestLocal,
    reason: String
  ): Unit = {
>>>>>>> 63ea5db9
    group.inLock {
      // 如果是Dead状态，封装COORDINATOR_NOT_AVAILABLE异常调用回调函数返回
      if (group.is(Dead)) {
        // if the group is marked as dead, it means some other thread has just removed the group
        // from the coordinator metadata; it is likely that the group has migrated to some other
        // coordinator OR the group is in a transient unstable phase. Let the member retry
        // finding the correct coordinator and rejoin.
        // 封装异常调用回调函数返回
        responseCallback(JoinGroupResult(JoinGroupRequest.UNKNOWN_MEMBER_ID, Errors.COORDINATOR_NOT_AVAILABLE))
      } else if (!group.supportsProtocols(protocolType, MemberMetadata.plainProtocolSet(protocols))) {
        // 成员配置的协议类型/分区消费分配策略与消费者组的不匹配
        responseCallback(JoinGroupResult(JoinGroupRequest.UNKNOWN_MEMBER_ID, Errors.INCONSISTENT_GROUP_PROTOCOL))
      } else {
        // 根据规则为该成员创建成员ID
        val newMemberId = group.generateMemberId(clientId, groupInstanceId)
        groupInstanceId match {
          case Some(instanceId) =>
            // 如果配置了静态成员
            doStaticNewMemberJoinGroup(
              group,
              instanceId,
              newMemberId,
              clientId,
              clientHost,
              supportSkippingAssignment,
              rebalanceTimeoutMs,
              sessionTimeoutMs,
              protocolType,
              protocols,
              responseCallback,
              requestLocal,
              reason
            )
          case None =>
            // 如果要求成员ID不为空
            doDynamicNewMemberJoinGroup(
              group,
              requireKnownMemberId,
              newMemberId,
              clientId,
              clientHost,
              rebalanceTimeoutMs,
              sessionTimeoutMs,
              protocolType,
              protocols,
              responseCallback,
              reason
            )
        }
      }
    }
  }

  private def doStaticNewMemberJoinGroup(
<<<<<<< HEAD
                                          group: GroupMetadata,
                                          groupInstanceId: String,
                                          newMemberId: String,
                                          clientId: String,
                                          clientHost: String,
                                          rebalanceTimeoutMs: Int,
                                          sessionTimeoutMs: Int,
                                          protocolType: String,
                                          protocols: List[(String, Array[Byte])],
                                          responseCallback: JoinCallback,
                                          requestLocal: RequestLocal
                                        ): Unit = {
=======
    group: GroupMetadata,
    groupInstanceId: String,
    newMemberId: String,
    clientId: String,
    clientHost: String,
    supportSkippingAssignment: Boolean,
    rebalanceTimeoutMs: Int,
    sessionTimeoutMs: Int,
    protocolType: String,
    protocols: List[(String, Array[Byte])],
    responseCallback: JoinCallback,
    requestLocal: RequestLocal,
    reason: String
  ): Unit = {
>>>>>>> 63ea5db9
    group.currentStaticMemberId(groupInstanceId) match {
      case Some(oldMemberId) =>
        info(s"Static member with groupInstanceId=$groupInstanceId and unknown member id joins " +
          s"group ${group.groupId} in ${group.currentState} state. Replacing previously mapped " +
          s"member $oldMemberId with this groupInstanceId.")
        updateStaticMemberAndRebalance(
          group,
          oldMemberId,
          newMemberId,
          groupInstanceId,
          protocols,
          responseCallback,
          requestLocal,
          reason,
          supportSkippingAssignment
        )

      case None =>
        info(s"Static member with groupInstanceId=$groupInstanceId and unknown member id joins " +
          s"group ${group.groupId} in ${group.currentState} state. Created a new member id $newMemberId " +
          s"for this member and add to the group.")
        addMemberAndRebalance(rebalanceTimeoutMs, sessionTimeoutMs, newMemberId, Some(groupInstanceId),
          clientId, clientHost, protocolType, protocols, group, responseCallback, reason)
    }
  }

  private def doDynamicNewMemberJoinGroup(
<<<<<<< HEAD
                                           group: GroupMetadata,
                                           requireKnownMemberId: Boolean,
                                           newMemberId: String,
                                           clientId: String,
                                           clientHost: String,
                                           rebalanceTimeoutMs: Int,
                                           sessionTimeoutMs: Int,
                                           protocolType: String,
                                           protocols: List[(String, Array[Byte])],
                                           responseCallback: JoinCallback
                                         ): Unit = {
=======
    group: GroupMetadata,
    requireKnownMemberId: Boolean,
    newMemberId: String,
    clientId: String,
    clientHost: String,
    rebalanceTimeoutMs: Int,
    sessionTimeoutMs: Int,
    protocolType: String,
    protocols: List[(String, Array[Byte])],
    responseCallback: JoinCallback,
    reason: String
  ): Unit = {
>>>>>>> 63ea5db9
    if (requireKnownMemberId) {
      // If member id required, register the member in the pending member list and send
      // back a response to call for another join group request with allocated member id.
      info(s"Dynamic member with unknown member id joins group ${group.groupId} in " +
        s"${group.currentState} state. Created a new member id $newMemberId and request the " +
        s"member to rejoin with this id.")
      // 如果是待决成员，由于这次分配了成员ID，故允许加入组
      group.addPendingMember(newMemberId)
      addPendingMemberExpiration(group, newMemberId, sessionTimeoutMs)
      responseCallback(JoinGroupResult(newMemberId, Errors.MEMBER_ID_REQUIRED))
    } else {
      info(s"Dynamic Member with unknown member id joins group ${group.groupId} in " +
        s"${group.currentState} state. Created a new member id $newMemberId for this member " +
        s"and add to the group.")
      // 添加成员
      addMemberAndRebalance(rebalanceTimeoutMs, sessionTimeoutMs, newMemberId, None,
        clientId, clientHost, protocolType, protocols, group, responseCallback, reason)
    }
  }

  private def validateCurrentMember(
                                     group: GroupMetadata,
                                     memberId: String,
                                     groupInstanceId: Option[String],
                                     operation: String
                                   ): Option[Errors] = {
    // We are validating two things:
    // 1. If `groupInstanceId` is present, then it exists and is mapped to `memberId`
    // 2. The `memberId` exists in the group
    groupInstanceId.flatMap { instanceId =>
      group.currentStaticMemberId(instanceId) match {
        case Some(currentMemberId) if currentMemberId != memberId =>
          info(s"Request memberId=$memberId for static member with groupInstanceId=$instanceId " +
            s"is fenced by current memberId=$currentMemberId during operation $operation")
          Some(Errors.FENCED_INSTANCE_ID)
        case Some(_) =>
          None
        case None =>
          Some(Errors.UNKNOWN_MEMBER_ID)
      }
    }.orElse {
      if (!group.has(memberId)) {
        Some(Errors.UNKNOWN_MEMBER_ID)
      } else {
        None
      }
    }
  }

  private def doCurrentMemberJoinGroup(
<<<<<<< HEAD
                                        group: GroupMetadata,
                                        memberId: String,
                                        groupInstanceId: Option[String],
                                        clientId: String,
                                        clientHost: String,
                                        rebalanceTimeoutMs: Int,
                                        sessionTimeoutMs: Int,
                                        protocolType: String,
                                        protocols: List[(String, Array[Byte])],
                                        responseCallback: JoinCallback
                                      ): Unit = {
=======
    group: GroupMetadata,
    memberId: String,
    groupInstanceId: Option[String],
    clientId: String,
    clientHost: String,
    rebalanceTimeoutMs: Int,
    sessionTimeoutMs: Int,
    protocolType: String,
    protocols: List[(String, Array[Byte])],
    responseCallback: JoinCallback,
    reason: String
  ): Unit = {
>>>>>>> 63ea5db9
    group.inLock {
      if (group.is(Dead)) {
        // if the group is marked as dead, it means some other thread has just removed the group
        // from the coordinator metadata; it is likely that the group has migrated to some other
        // coordinator OR the group is in a transient unstable phase. Let the member retry
        // finding the correct coordinator and rejoin.
        responseCallback(JoinGroupResult(memberId, Errors.COORDINATOR_NOT_AVAILABLE))
      } else if (!group.supportsProtocols(protocolType, MemberMetadata.plainProtocolSet(protocols))) {
        responseCallback(JoinGroupResult(memberId, Errors.INCONSISTENT_GROUP_PROTOCOL))
      } else if (group.isPendingMember(memberId)) {
        // A rejoining pending member will be accepted. Note that pending member cannot be a static member.
        groupInstanceId.foreach { instanceId =>
          throw new IllegalStateException(s"Received unexpected JoinGroup with groupInstanceId=$instanceId " +
            s"for pending member with memberId=$memberId")
        }

        debug(s"Pending dynamic member with id $memberId joins group ${group.groupId} in " +
          s"${group.currentState} state. Adding to the group now.")
        addMemberAndRebalance(rebalanceTimeoutMs, sessionTimeoutMs, memberId, None,
          clientId, clientHost, protocolType, protocols, group, responseCallback, reason)
      } else {
        val memberErrorOpt = validateCurrentMember(
          group,
          memberId,
          groupInstanceId,
          operation = "join-group"
        )

        memberErrorOpt match {
          case Some(error) => responseCallback(JoinGroupResult(memberId, error))

          // 根据Consumer Group状态
          case None => group.currentState match {
            // 获取该成员的元数据信息
            // 如果是PreparingRebalance状态 ( 说明消费者组正要开启 Rebalance 流程)
            case PreparingRebalance =>
              val member = group.get(memberId)
<<<<<<< HEAD
              // 更新成员信息并开始准备Rebalance
              updateMemberAndRebalance(group, member, protocols, s"Member ${member.memberId} joining group during ${group.currentState}", responseCallback)
=======
              updateMemberAndRebalance(group, member, protocols, s"Member ${member.memberId} joining group during ${group.currentState}; client reason: $reason", responseCallback)
>>>>>>> 63ea5db9

            // 如果是CompletingRebalance状态
            case CompletingRebalance =>
              val member = group.get(memberId)
              // 如果成员以前申请过加入组
              if (member.matches(protocols)) {
                // member is joining with the same metadata (which could be because it failed to
                // receive the initial JoinGroup response), so just return current group information
                // for the current generation.
                // 直接返回当前组信息
                responseCallback(JoinGroupResult(
                  members = if (group.isLeader(memberId)) {
                    group.currentMemberMetadata
                  } else {
                    List.empty
                  },
                  memberId = memberId,
                  generationId = group.generationId,
                  protocolType = group.protocolType,
                  protocolName = group.protocolName,
                  leaderId = group.leaderOrNull,
                  skipAssignment = false,
                  error = Errors.NONE))
              } else {
                // 否则，更新成员信息并开始准备Rebalance
                // member has changed metadata, so force a rebalance
                updateMemberAndRebalance(group, member, protocols, s"Updating metadata for member ${member.memberId} during ${group.currentState}; client reason: $reason", responseCallback)
              }

            // 如果是Stable状态
            case Stable =>
              val member = group.get(memberId)
              // 如果成员是Leader成员，或者成员变更了分区分配策略
              if (group.isLeader(memberId)) {
                // force a rebalance if the leader sends JoinGroup;
                // This allows the leader to trigger rebalances for changes affecting assignment
                // which do not affect the member metadata (such as topic metadata changes for the consumer)
<<<<<<< HEAD
                // 更新成员信息并开始准备Rebalance
                updateMemberAndRebalance(group, member, protocols, s"Leader ${member.memberId} re-joining group during ${group.currentState}", responseCallback)
              } else if (!member.matches(protocols)) { // 支持的PartitionAssignor发生改变，则更新Member信息并发生状态切换
                updateMemberAndRebalance(group, member, protocols, s"Updating metadata for member ${member.memberId} during ${group.currentState}", responseCallback)
=======
                updateMemberAndRebalance(group, member, protocols, s"Leader ${member.memberId} re-joining group during ${group.currentState}; client reason: $reason", responseCallback)
              } else if (!member.matches(protocols)) {
                updateMemberAndRebalance(group, member, protocols, s"Updating metadata for member ${member.memberId} during ${group.currentState}; client reason: $reason", responseCallback)
>>>>>>> 63ea5db9
              } else {
                // for followers with no actual change to their metadata, just return group information
                // for the current generation which will allow them to issue SyncGroup
                // 未发生改变，返回GroupMetadata信息
                responseCallback(JoinGroupResult(
                  members = List.empty,
                  memberId = memberId,
                  generationId = group.generationId,
                  protocolType = group.protocolType,
                  protocolName = group.protocolName,
                  leaderId = group.leaderOrNull,
                  skipAssignment = false,
                  error = Errors.NONE))
              }

            // 如果是其它状态，封装异常调用回调函数返回
            case Empty | Dead =>
              // Group reaches unexpected state. Let the joining member reset their generation and rejoin.
              warn(s"Attempt to add rejoining member $memberId of group ${group.groupId} in " +
                s"unexpected group state ${group.currentState}")
              responseCallback(JoinGroupResult(memberId, Errors.UNKNOWN_MEMBER_ID))
          }
        }
      }
    }
  }

  def handleSyncGroup(groupId: String, // 消费者组名
                      generation: Int, // 消费者组Generation号
                      memberId: String, // 消费者组成员ID
                      protocolType: Option[String], // 协议类型 consumer 和 connect
                      protocolName: Option[String], // 分区消费分配策略名称
                      groupInstanceId: Option[String], // 静态成员Instance ID
                      groupAssignment: Map[String, Array[Byte]], // 按照成员分组的分配方案
                      responseCallback: SyncCallback, // 回调函数
                      requestLocal: RequestLocal = RequestLocal.NoCaching): Unit = {
    // 验证消费者状态及合法性
    // 1. 消费者组名不能为空；
    // 2. Coordinator 组件处于运行状态；
    // 3. Coordinator 组件当前没有执行加载过程；
    // 4. SyncGroupRequest 请求发送给了正确的 Coordinator 组件。
    validateGroupStatus(groupId, ApiKeys.SYNC_GROUP) match {
      // 如果未通过合法性检查，且错误原因是Coordinator正在加载
      // 那么，封装REBALANCE_IN_PROGRESS异常，并调用回调函数返回
      case Some(error) if error == Errors.COORDINATOR_LOAD_IN_PROGRESS =>
        // The coordinator is loading, which means we've lost the state of the active rebalance and the
        // group will need to start over at JoinGroup. By returning rebalance in progress, the consumer
        // will attempt to rejoin without needing to rediscover the coordinator. Note that we cannot
        // return COORDINATOR_LOAD_IN_PROGRESS since older clients do not expect the error.
        responseCallback(SyncGroupResult(Errors.REBALANCE_IN_PROGRESS))

      // 如果是其它错误，则封装对应错误，并调用回调函数返回
      case Some(error) => responseCallback(SyncGroupResult(error))

      case None =>
        // 获取消费者组元数据
        groupManager.getGroup(groupId) match {
          // 如果未找到，则封装UNKNOWN_MEMBER_ID异常，并调用回调函数返回
          case None => responseCallback(SyncGroupResult(Errors.UNKNOWN_MEMBER_ID))
          // 如果找到的话，则调用doSyncGroup方法执行组同步任务
          case Some(group) => doSyncGroup(group, generation, memberId, protocolType, protocolName,
            groupInstanceId, groupAssignment, requestLocal, responseCallback)
        }
    }
  }

  private def validateSyncGroup(
                                 group: GroupMetadata,
                                 generationId: Int,
                                 memberId: String,
                                 protocolType: Option[String],
                                 protocolName: Option[String],
                                 groupInstanceId: Option[String],
                               ): Option[Errors] = {
    if (group.is(Dead)) {
      // if the group is marked as dead, it means some other thread has just removed the group
      // from the coordinator metadata; this is likely that the group has migrated to some other
      // coordinator OR the group is in a transient unstable phase. Let the member retry
      // finding the correct coordinator and rejoin.
      Some(Errors.COORDINATOR_NOT_AVAILABLE)
    } else {
      validateCurrentMember(
        group,
        memberId,
        groupInstanceId,
        operation = "sync-group"
      ).orElse {
        if (generationId != group.generationId) {
          Some(Errors.ILLEGAL_GENERATION)
        } else if (protocolType.isDefined && !group.protocolType.contains(protocolType.get)) {
          Some(Errors.INCONSISTENT_GROUP_PROTOCOL)
        } else if (protocolName.isDefined && !group.protocolName.contains(protocolName.get)) {
          Some(Errors.INCONSISTENT_GROUP_PROTOCOL)
        } else {
          None
        }
      }
    }
  }

  private def doSyncGroup(group: GroupMetadata,
                          generationId: Int,
                          memberId: String,
                          protocolType: Option[String],
                          protocolName: Option[String],
                          groupInstanceId: Option[String],
                          groupAssignment: Map[String, Array[Byte]],
                          requestLocal: RequestLocal,
                          responseCallback: SyncCallback): Unit = {
    group.inLock {
      val validationErrorOpt = validateSyncGroup(
        group,
        generationId,
        memberId,
        protocolType,
        protocolName,
        groupInstanceId
      )

      validationErrorOpt match {
        case Some(error) => responseCallback(SyncGroupResult(error))

        case None => group.currentState match {
          // 封装UNKNOWN_MEMBER_ID异常，调用回调函数返回
          case Empty =>
            responseCallback(SyncGroupResult(Errors.UNKNOWN_MEMBER_ID))

          case PreparingRebalance =>
            // 封装REBALANCE_IN_PROGRESS异常，调用回调函数返回
            responseCallback(SyncGroupResult(Errors.REBALANCE_IN_PROGRESS))

          case CompletingRebalance =>
            // 为该消费者组成员设置组同步回调函数
            group.get(memberId).awaitingSyncCallback = responseCallback
            // 组Leader成员发送的SyncGroupRequest请求需要特殊处理
            removePendingSyncMember(group, memberId)

            // if this is the leader, then we can attempt to persist state and transition to stable
            if (group.isLeader(memberId)) {
              info(s"Assignment received from leader $memberId for group ${group.groupId} for generation ${group.generationId}. " +
                s"The group has ${group.size} members, ${group.allStaticMembers.size} of which are static.")

              // fill any missing members with an empty assignment
              // 如果有成员没有被分配任何消费方案，则创建一个空的方案赋给它（下次请求直接到case Stable，获取分区分配方案）
              val missing = group.allMembers.diff(groupAssignment.keySet)
              val assignment = groupAssignment ++ missing.map(_ -> Array.empty[Byte]).toMap

              if (missing.nonEmpty) {
                warn(s"Setting empty assignments for members $missing of ${group.groupId} for generation ${group.generationId}")
              }

              // 把消费者组信息保存在消费者组元数据中，并且将其写入到内部位移主题
              groupManager.storeGroup(group, assignment, (error: Errors) => {
                group.inLock {
                  // another member may have joined the group while we were awaiting this callback,
                  // so we must ensure we are still in the CompletingRebalance state and the same generation
                  // when it gets invoked. if we have transitioned to another state, then do nothing
                  // 如果组状态是CompletingRebalance以及成员和组的generationId相同
                  if (group.is(CompletingRebalance) && generationId == group.generationId) {
                    // 如果有错误
                    if (error != Errors.NONE) {
                      // 清空分配方案并发送给所有成员
                      resetAndPropagateAssignmentError(group, error)
                      // 准备开启新一轮的Rebalance
                      maybePrepareRebalance(group, s"Error when storing group assignment during SyncGroup (member: $memberId)")
                    } else {
                      // 如果没错误
                      // 在消费者组元数据中保存分配方案并发送给所有成员
                      setAndPropagateAssignment(group, assignment)
                      // 变更消费者组状态到Stable
                      group.transitionTo(Stable)
                    }
                  }
                }
              }, requestLocal)
              groupCompletedRebalanceSensor.record()
            }

          case Stable =>
            removePendingSyncMember(group, memberId)

            // 获取消费者组成员元数据
            // if the group is stable, we just return the current assignment
            val memberMetadata = group.get(memberId)
            // 封装组协议类型、分配策略、成员分配方案，调用回调函数返回
            responseCallback(SyncGroupResult(group.protocolType, group.protocolName, memberMetadata.assignment, Errors.NONE))
            // 设定成员下次心跳时间
            completeAndScheduleNextHeartbeatExpiration(group, group.get(memberId))

          case Dead =>
            throw new IllegalStateException(s"Reached unexpected condition for Dead group ${group.groupId}")
        }
      }
    }
  }

  def handleLeaveGroup(groupId: String,
                       leavingMembers: List[MemberIdentity],
                       responseCallback: LeaveGroupResult => Unit): Unit = {

    def removeCurrentMemberFromGroup(group: GroupMetadata, memberId: String, reason: Option[String]): Unit = {
      val member = group.get(memberId)
      val leaveReason = reason.getOrElse("not provided")
      removeMemberAndUpdateGroup(group, member, s"Removing member $memberId on LeaveGroup; client reason: $leaveReason")
      removeHeartbeatForLeavingMember(group, member.memberId)
      info(s"Member $member has left group $groupId through explicit `LeaveGroup`; client reason: $leaveReason")
    }

    validateGroupStatus(groupId, ApiKeys.LEAVE_GROUP) match {
      case Some(error) =>
        responseCallback(leaveError(error, List.empty))
      case None =>
        groupManager.getGroup(groupId) match {
          case None =>
            responseCallback(leaveError(Errors.NONE, leavingMembers.map { leavingMember =>
              memberLeaveError(leavingMember, Errors.UNKNOWN_MEMBER_ID)
            }))
          case Some(group) =>
            group.inLock {
              if (group.is(Dead)) {
                responseCallback(leaveError(Errors.COORDINATOR_NOT_AVAILABLE, List.empty))
              } else {
                val memberErrors = leavingMembers.map { leavingMember =>
                  val memberId = leavingMember.memberId
                  val groupInstanceId = Option(leavingMember.groupInstanceId)
                  val reason = Option(leavingMember.reason)

                  // The LeaveGroup API allows administrative removal of members by GroupInstanceId
                  // in which case we expect the MemberId to be undefined.
                  if (memberId == JoinGroupRequest.UNKNOWN_MEMBER_ID) {
                    groupInstanceId.flatMap(group.currentStaticMemberId) match {
                      case Some(currentMemberId) =>
                        removeCurrentMemberFromGroup(group, currentMemberId, reason)
                        memberLeaveError(leavingMember, Errors.NONE)
                      case None =>
                        memberLeaveError(leavingMember, Errors.UNKNOWN_MEMBER_ID)
                    }
                  } else if (group.isPendingMember(memberId)) {
                    removePendingMemberAndUpdateGroup(group, memberId)
                    heartbeatPurgatory.checkAndComplete(MemberKey(group.groupId, memberId))
                    info(s"Pending member with memberId=$memberId has left group ${group.groupId} " +
                      s"through explicit `LeaveGroup` request")
                    memberLeaveError(leavingMember, Errors.NONE)
                  } else {
                    val memberError = validateCurrentMember(
                      group,
                      memberId,
                      groupInstanceId,
                      operation = "leave-group"
                    ).getOrElse {
                      removeCurrentMemberFromGroup(group, memberId, reason)
                      Errors.NONE
                    }
                    memberLeaveError(leavingMember, memberError)
                  }
                }
                responseCallback(leaveError(Errors.NONE, memberErrors))
              }
            }
        }
    }
  }

  def handleDeleteGroups(groupIds: Set[String],
                         requestLocal: RequestLocal = RequestLocal.NoCaching): Map[String, Errors] = {
    val groupErrors = mutable.Map.empty[String, Errors]
    val groupsEligibleForDeletion = mutable.ArrayBuffer[GroupMetadata]()

    groupIds.foreach { groupId =>
      validateGroupStatus(groupId, ApiKeys.DELETE_GROUPS) match {
        case Some(error) =>
          groupErrors += groupId -> error

        case None =>
          groupManager.getGroup(groupId) match {
            case None =>
              groupErrors += groupId ->
                (if (groupManager.groupNotExists(groupId)) Errors.GROUP_ID_NOT_FOUND else Errors.NOT_COORDINATOR)
            case Some(group) =>
              group.inLock {
                group.currentState match {
                  case Dead =>
                    groupErrors += groupId ->
                      (if (groupManager.groupNotExists(groupId)) Errors.GROUP_ID_NOT_FOUND else Errors.NOT_COORDINATOR)
                  case Empty =>
                    group.transitionTo(Dead)
                    groupsEligibleForDeletion += group
                  case Stable | PreparingRebalance | CompletingRebalance =>
                    groupErrors(groupId) = Errors.NON_EMPTY_GROUP
                }
              }
          }
      }
    }

    if (groupsEligibleForDeletion.nonEmpty) {
      val offsetsRemoved = groupManager.cleanupGroupMetadata(groupsEligibleForDeletion, requestLocal,
        _.removeAllOffsets())
      groupErrors ++= groupsEligibleForDeletion.map(_.groupId -> Errors.NONE).toMap
      info(s"The following groups were deleted: ${groupsEligibleForDeletion.map(_.groupId).mkString(", ")}. " +
        s"A total of $offsetsRemoved offsets were removed.")
    }

    groupErrors
  }

  def handleDeleteOffsets(groupId: String, partitions: Seq[TopicPartition],
                          requestLocal: RequestLocal): (Errors, Map[TopicPartition, Errors]) = {
    var groupError: Errors = Errors.NONE
    var partitionErrors: Map[TopicPartition, Errors] = Map()
    var partitionsEligibleForDeletion: Seq[TopicPartition] = Seq()

    validateGroupStatus(groupId, ApiKeys.OFFSET_DELETE) match {
      case Some(error) =>
        groupError = error

      case None =>
        groupManager.getGroup(groupId) match {
          case None =>
            groupError = if (groupManager.groupNotExists(groupId))
              Errors.GROUP_ID_NOT_FOUND else Errors.NOT_COORDINATOR

          case Some(group) =>
            group.inLock {
              group.currentState match {
                case Dead =>
                  groupError = if (groupManager.groupNotExists(groupId))
                    Errors.GROUP_ID_NOT_FOUND else Errors.NOT_COORDINATOR

                case Empty =>
                  partitionsEligibleForDeletion = partitions

                case PreparingRebalance | CompletingRebalance | Stable if group.isConsumerGroup =>
                  val (consumed, notConsumed) =
                    partitions.partition(tp => group.isSubscribedToTopic(tp.topic()))

                  partitionsEligibleForDeletion = notConsumed
                  partitionErrors = consumed.map(_ -> Errors.GROUP_SUBSCRIBED_TO_TOPIC).toMap

                case _ =>
                  groupError = Errors.NON_EMPTY_GROUP
              }
            }

            if (partitionsEligibleForDeletion.nonEmpty) {
              val offsetsRemoved = groupManager.cleanupGroupMetadata(Seq(group), requestLocal,
                _.removeOffsets(partitionsEligibleForDeletion))

              partitionErrors ++= partitionsEligibleForDeletion.map(_ -> Errors.NONE).toMap

              offsetDeletionSensor.record(offsetsRemoved)

              info(s"The following offsets of the group $groupId were deleted: ${partitionsEligibleForDeletion.mkString(", ")}. " +
                s"A total of $offsetsRemoved offsets were removed.")
            }
        }
    }

    // If there is a group error, the partition errors is empty
    groupError -> partitionErrors
  }

  private def validateHeartbeat(
                                 group: GroupMetadata,
                                 generationId: Int,
                                 memberId: String,
                                 groupInstanceId: Option[String]
                               ): Option[Errors] = {
    if (group.is(Dead)) {
      Some(Errors.COORDINATOR_NOT_AVAILABLE)
    } else {
      validateCurrentMember(
        group,
        memberId,
        groupInstanceId,
        operation = "heartbeat"
      ).orElse {
        if (generationId != group.generationId) {
          Some(Errors.ILLEGAL_GENERATION)
        } else {
          None
        }
      }
    }
  }

  def handleHeartbeat(groupId: String,
                      memberId: String,
                      groupInstanceId: Option[String],
                      generationId: Int,
                      responseCallback: Errors => Unit): Unit = {
    validateGroupStatus(groupId, ApiKeys.HEARTBEAT).foreach { error =>
      if (error == Errors.COORDINATOR_LOAD_IN_PROGRESS)
      // the group is still loading, so respond just blindly
        responseCallback(Errors.NONE)
      else
        responseCallback(error)
      return
    }

    val err = groupManager.getGroup(groupId) match {
      case None =>
        Errors.UNKNOWN_MEMBER_ID

      case Some(group) => group.inLock {
        val validationErrorOpt = validateHeartbeat(
          group,
          generationId,
          memberId,
          groupInstanceId
        )

        if (validationErrorOpt.isDefined) {
          validationErrorOpt.get
        } else {
          group.currentState match {
            case Empty =>
              Errors.UNKNOWN_MEMBER_ID

            case CompletingRebalance =>
              // consumers may start sending heartbeat after join-group response, in which case
              // we should treat them as normal hb request and reset the timer
              val member = group.get(memberId)
              completeAndScheduleNextHeartbeatExpiration(group, member)
              Errors.NONE

            case PreparingRebalance =>
<<<<<<< HEAD
              val member = group.get(memberId)
              completeAndScheduleNextHeartbeatExpiration(group, member)
              responseCallback(Errors.REBALANCE_IN_PROGRESS)

            case Stable =>
              val member = group.get(memberId)
              completeAndScheduleNextHeartbeatExpiration(group, member)
              responseCallback(Errors.NONE)
=======
                val member = group.get(memberId)
                completeAndScheduleNextHeartbeatExpiration(group, member)
                Errors.REBALANCE_IN_PROGRESS

            case Stable =>
                val member = group.get(memberId)
                completeAndScheduleNextHeartbeatExpiration(group, member)
                Errors.NONE
>>>>>>> 63ea5db9

            case Dead =>
              throw new IllegalStateException(s"Reached unexpected condition for Dead group $groupId")
          }
        }
      }
    }
    responseCallback(err)
  }

  def handleTxnCommitOffsets(groupId: String,
                             producerId: Long,
                             producerEpoch: Short,
                             memberId: String,
                             groupInstanceId: Option[String],
                             generationId: Int,
                             offsetMetadata: immutable.Map[TopicPartition, OffsetAndMetadata],
                             responseCallback: immutable.Map[TopicPartition, Errors] => Unit,
                             requestLocal: RequestLocal = RequestLocal.NoCaching): Unit = {
    validateGroupStatus(groupId, ApiKeys.TXN_OFFSET_COMMIT) match {
      case Some(error) => responseCallback(offsetMetadata.map { case (k, _) => k -> error })
      case None =>
        val group = groupManager.getGroup(groupId).getOrElse {
          groupManager.addGroup(new GroupMetadata(groupId, Empty, time))
        }
        doTxnCommitOffsets(group, memberId, groupInstanceId, generationId, producerId, producerEpoch,
          offsetMetadata, requestLocal, responseCallback)
    }
  }

  def handleCommitOffsets(groupId: String,
                          memberId: String,
                          groupInstanceId: Option[String],
                          generationId: Int,
                          offsetMetadata: immutable.Map[TopicPartition, OffsetAndMetadata],
                          responseCallback: immutable.Map[TopicPartition, Errors] => Unit,
                          requestLocal: RequestLocal = RequestLocal.NoCaching): Unit = {
    validateGroupStatus(groupId, ApiKeys.OFFSET_COMMIT) match {
      case Some(error) => responseCallback(offsetMetadata.map { case (k, _) => k -> error })
      case None =>
        groupManager.getGroup(groupId) match {
          case None =>
            if (generationId < 0) {
              // the group is not relying on Kafka for group management, so allow the commit
              // coordinator不维护consumer group的分区分配结果，只记录提交的offset信息
              val group = groupManager.addGroup(new GroupMetadata(groupId, Empty, time))
              // 记录的信息追加到offsets topic分区中
              doCommitOffsets(group, memberId, groupInstanceId, generationId, offsetMetadata,
                responseCallback, requestLocal)
            } else {
              // or this is a request coming from an older generation. either way, reject the commit
              responseCallback(offsetMetadata.map { case (k, _) => k -> Errors.ILLEGAL_GENERATION })
            }

          case Some(group) =>
            // 记录的信息追加到offsets topic分区中
            doCommitOffsets(group, memberId, groupInstanceId, generationId, offsetMetadata,
              responseCallback, requestLocal)
        }
    }
  }

  def scheduleHandleTxnCompletion(producerId: Long,
                                  offsetsPartitions: Iterable[TopicPartition],
                                  transactionResult: TransactionResult): Unit = {
    require(offsetsPartitions.forall(_.topic == Topic.GROUP_METADATA_TOPIC_NAME))
    val isCommit = transactionResult == TransactionResult.COMMIT
    groupManager.scheduleHandleTxnCompletion(producerId, offsetsPartitions.map(_.partition).toSet, isCommit)
  }

  private def doTxnCommitOffsets(group: GroupMetadata,
                                 memberId: String,
                                 groupInstanceId: Option[String],
                                 generationId: Int,
                                 producerId: Long,
                                 producerEpoch: Short,
                                 offsetMetadata: immutable.Map[TopicPartition, OffsetAndMetadata],
                                 requestLocal: RequestLocal,
                                 responseCallback: immutable.Map[TopicPartition, Errors] => Unit): Unit = {
    group.inLock {
      val validationErrorOpt = validateOffsetCommit(
        group,
        generationId,
        memberId,
        groupInstanceId,
        isTransactional = true
      )

      if (validationErrorOpt.isDefined) {
        responseCallback(offsetMetadata.map { case (k, _) => k -> validationErrorOpt.get })
      } else {
        groupManager.storeOffsets(group, memberId, offsetMetadata, responseCallback, producerId,
          producerEpoch, requestLocal)
      }
    }
  }

  private def validateOffsetCommit(
                                    group: GroupMetadata,
                                    generationId: Int,
                                    memberId: String,
                                    groupInstanceId: Option[String],
                                    isTransactional: Boolean
                                  ): Option[Errors] = {
    if (group.is(Dead)) {
      Some(Errors.COORDINATOR_NOT_AVAILABLE)
    } else if (generationId >= 0 || memberId != JoinGroupRequest.UNKNOWN_MEMBER_ID || groupInstanceId.isDefined) {
      validateCurrentMember(
        group,
        memberId,
        groupInstanceId,
        operation = if (isTransactional) "txn-offset-commit" else "offset-commit"
      ).orElse {
        if (generationId != group.generationId) {
          Some(Errors.ILLEGAL_GENERATION)
        } else {
          None
        }
      }
    } else if (!isTransactional && !group.is(Empty)) {
      // When the group is non-empty, only members can commit offsets.
      // This does not apply to transactional offset commits, since the
      // older versions of this protocol do not require memberId and
      // generationId.
      Some(Errors.UNKNOWN_MEMBER_ID)
    } else {
      None
    }
  }

  private def doCommitOffsets(group: GroupMetadata,
                              memberId: String,
                              groupInstanceId: Option[String],
                              generationId: Int,
                              offsetMetadata: immutable.Map[TopicPartition, OffsetAndMetadata],
                              responseCallback: immutable.Map[TopicPartition, Errors] => Unit,
                              requestLocal: RequestLocal): Unit = {
    group.inLock {
      val validationErrorOpt = validateOffsetCommit(
        group,
        generationId,
        memberId,
        groupInstanceId,
        isTransactional = false
      )

      if (validationErrorOpt.isDefined) {
        responseCallback(offsetMetadata.map { case (k, _) => k -> validationErrorOpt.get })
      } else {
        group.currentState match {
          case Empty =>
            groupManager.storeOffsets(group, memberId, offsetMetadata, responseCallback)

          case Stable | PreparingRebalance =>
            // During PreparingRebalance phase, we still allow a commit request since we rely
            // on heartbeat response to eventually notify the rebalance in progress signal to the consumer
            val member = group.get(memberId)
            completeAndScheduleNextHeartbeatExpiration(group, member)
            groupManager.storeOffsets(group, memberId, offsetMetadata, responseCallback, requestLocal = requestLocal)

          case CompletingRebalance =>
            // We should not receive a commit request if the group has not completed rebalance;
            // but since the consumer's member.id and generation is valid, it means it has received
            // the latest group generation information from the JoinResponse.
            // So let's return a REBALANCE_IN_PROGRESS to let consumer handle it gracefully.
            responseCallback(offsetMetadata.map { case (k, _) => k -> Errors.REBALANCE_IN_PROGRESS })

          case _ =>
            throw new RuntimeException(s"Logic error: unexpected group state ${group.currentState}")
        }
      }
    }
  }

  def handleFetchOffsets(groupId: String, requireStable: Boolean, partitions: Option[Seq[TopicPartition]] = None):
  (Errors, Map[TopicPartition, OffsetFetchResponse.PartitionData]) = {

    validateGroupStatus(groupId, ApiKeys.OFFSET_FETCH) match {
      case Some(error) => error -> Map.empty
      case None =>
        // return offsets blindly regardless the current group state since the group may be using
        // Kafka commit storage without automatic group management
        (Errors.NONE, groupManager.getOffsets(groupId, requireStable, partitions))
    }
  }

  def handleListGroups(states: Set[String]): (Errors, List[GroupOverview]) = {
    if (!isActive.get) {
      (Errors.COORDINATOR_NOT_AVAILABLE, List[GroupOverview]())
    } else {
      val errorCode = if (groupManager.isLoading) Errors.COORDINATOR_LOAD_IN_PROGRESS else Errors.NONE
      // if states is empty, return all groups
      val groups = if (states.isEmpty)
        groupManager.currentGroups
      else
        groupManager.currentGroups.filter(g => states.contains(g.summary.state))
      (errorCode, groups.map(_.overview).toList)
    }
  }

  def handleDescribeGroup(groupId: String): (Errors, GroupSummary) = {
    validateGroupStatus(groupId, ApiKeys.DESCRIBE_GROUPS) match {
      case Some(error) => (error, GroupCoordinator.EmptyGroup)
      case None =>
        groupManager.getGroup(groupId) match {
          case None => (Errors.NONE, GroupCoordinator.DeadGroup)
          case Some(group) =>
            group.inLock {
              (Errors.NONE, group.summary)
            }
        }
    }
  }

  def handleDeletedPartitions(topicPartitions: Seq[TopicPartition], requestLocal: RequestLocal): Unit = {
    val offsetsRemoved = groupManager.cleanupGroupMetadata(groupManager.currentGroups, requestLocal,
      _.removeOffsets(topicPartitions))
    info(s"Removed $offsetsRemoved offsets associated with deleted partitions: ${topicPartitions.mkString(", ")}.")
  }

  private def isValidGroupId(groupId: String, api: ApiKeys): Boolean = {
    api match {
      case ApiKeys.OFFSET_COMMIT | ApiKeys.OFFSET_FETCH | ApiKeys.DESCRIBE_GROUPS | ApiKeys.DELETE_GROUPS =>
        // For backwards compatibility, we support the offset commit APIs for the empty groupId, and also
        // in DescribeGroups and DeleteGroups so that users can view and delete state of all groups.
        groupId != null
      case _ =>
        // The remaining APIs are groups using Kafka for group coordination and must have a non-empty groupId
        groupId != null && !groupId.isEmpty
    }
  }

  /**
   * Check that the groupId is valid, assigned to this coordinator and that the group has been loaded.
   */
  private def validateGroupStatus(groupId: String, api: ApiKeys): Option[Errors] = {
    if (!isValidGroupId(groupId, api))
      Some(Errors.INVALID_GROUP_ID)
    else if (!isActive.get)
      Some(Errors.COORDINATOR_NOT_AVAILABLE)
    else if (isCoordinatorLoadInProgress(groupId)) // 是否正在加载该分区
      Some(Errors.COORDINATOR_LOAD_IN_PROGRESS)
    else if (!isCoordinatorForGroup(groupId)) // 校验该coordinator是否管理该group
      Some(Errors.NOT_COORDINATOR)
    else
      None
  }

  private def onGroupUnloaded(group: GroupMetadata): Unit = {
    group.inLock {
      info(s"Unloading group metadata for ${group.groupId} with generation ${group.generationId}")
      val previousState = group.currentState
      group.transitionTo(Dead)

      previousState match {// 根据consumer group之前的状态进行处理
        case Empty | Dead =>
        case PreparingRebalance =>
          // 调用全部member的awaitJoinCallback回调函数
          for (member <- group.allMemberMetadata) {
            group.maybeInvokeJoinCallback(member, JoinGroupResult(member.memberId, Errors.NOT_COORDINATOR))
          }

          rebalancePurgatory.checkAndComplete(GroupJoinKey(group.groupId))

        case Stable | CompletingRebalance =>
          for (member <- group.allMemberMetadata) {
            group.maybeInvokeSyncCallback(member, SyncGroupResult(Errors.NOT_COORDINATOR))
            heartbeatPurgatory.checkAndComplete(MemberKey(group.groupId, member.memberId))
          }
      }

      removeSyncExpiration(group)
    }
  }

  private def onGroupLoaded(group: GroupMetadata): Unit = {
    group.inLock {
      info(s"Loading group metadata for ${group.groupId} with generation ${group.generationId}")
      assert(group.is(Stable) || group.is(Empty))
      if (groupIsOverCapacity(group)) {
        prepareRebalance(group, s"Freshly-loaded group is over capacity (${groupConfig.groupMaxSize}). " +
          "Rebalancing in order to give a chance for consumers to commit offsets")
      }

      // 更新所有member的心跳操作
      group.allMemberMetadata.foreach(completeAndScheduleNextHeartbeatExpiration(group, _))
    }
  }

  /**
   * Load cached state from the given partition and begin handling requests for groups which map to it.
   *
   * @param offsetTopicPartitionId The partition we are now leading
   */
  def onElection(offsetTopicPartitionId: Int, coordinatorEpoch: Int): Unit = {
    info(s"Elected as the group coordinator for partition $offsetTopicPartitionId in epoch $coordinatorEpoch")
    groupManager.scheduleLoadGroupAndOffsets(offsetTopicPartitionId, coordinatorEpoch, onGroupLoaded)
  }

  /**
   * Unload cached state for the given partition and stop handling requests for groups which map to it.
   *
   * @param offsetTopicPartitionId The partition we are no longer leading
   */
  def onResignation(offsetTopicPartitionId: Int, coordinatorEpoch: Option[Int]): Unit = {
    info(s"Resigned as the group coordinator for partition $offsetTopicPartitionId in epoch $coordinatorEpoch")
    groupManager.removeGroupsForPartition(offsetTopicPartitionId, coordinatorEpoch, onGroupUnloaded)
  }

  private def setAndPropagateAssignment(group: GroupMetadata, assignment: Map[String, Array[Byte]]): Unit = {
    assert(group.is(CompletingRebalance))
    // 更新groupMetadata中每个相关的MemberMedata.assignment字段
    group.allMemberMetadata.foreach(member => member.assignment = assignment(member.memberId))
    propagateAssignment(group, Errors.NONE)
  }

  // 对于AwaitingSync状态的Consumer Group，有的Group Follower已经发送了SyncGroupRequest。
  // 如果此时进行状态切换，需要对已经发送SyncGroupRequest的Group Follower返回错误码
  private def resetAndPropagateAssignmentError(group: GroupMetadata, error: Errors): Unit = {
    assert(group.is(CompletingRebalance))
    // 清空所有的MemberMetadata的assignment字段
    group.allMemberMetadata.foreach(_.assignment = Array.empty)
    propagateAssignment(group, error)
  }

  private def propagateAssignment(group: GroupMetadata, error: Errors): Unit = {
    val (protocolType, protocolName) = if (error == Errors.NONE)
      (group.protocolType, group.protocolName)
    else
      (None, None)
    for (member <- group.allMemberMetadata) {
      if (member.assignment.isEmpty && error == Errors.NONE) {
        warn(s"Sending empty assignment to member ${member.memberId} of ${group.groupId} for generation ${group.generationId} with no errors")
      }

      // 调用回调函数发送分区分配结果
      if (group.maybeInvokeSyncCallback(member, SyncGroupResult(protocolType, protocolName, member.assignment, error))) {
        // reset the session timeout for members after propagating the member's assignment.
        // This is because if any member's session expired while we were still awaiting either
        // the leader sync group or the storage callback, its expiration will be ignored and no
        // future heartbeat expectations will not be scheduled.
        // 开启等待下一次心跳的延迟任务
        completeAndScheduleNextHeartbeatExpiration(group, member)
      }
    }
  }

  /**
   * Complete existing DelayedHeartbeats for the given member and schedule the next one
   *
   * 更新心跳的时间戳，尝试执行其对应的DelayedHeartbeat，并创建新的DelayedHeartbeat对象
   */
  private def completeAndScheduleNextHeartbeatExpiration(group: GroupMetadata, member: MemberMetadata): Unit = {
    completeAndScheduleNextExpiration(group, member, member.sessionTimeoutMs)
  }

  private def completeAndScheduleNextExpiration(group: GroupMetadata, member: MemberMetadata, timeoutMs: Long): Unit = {
    val memberKey = MemberKey(group.groupId, member.memberId)

    // complete current heartbeat expectation
    member.heartbeatSatisfied = true
    heartbeatPurgatory.checkAndComplete(memberKey)

    // reschedule the next heartbeat expiration deadline
    member.heartbeatSatisfied = false
    val delayedHeartbeat = new DelayedHeartbeat(this, group, member.memberId, isPending = false, timeoutMs)
    heartbeatPurgatory.tryCompleteElseWatch(delayedHeartbeat, Seq(memberKey))
  }

  /**
   * Add pending member expiration to heartbeat purgatory
   */
  private def addPendingMemberExpiration(group: GroupMetadata, pendingMemberId: String, timeoutMs: Long): Unit = {
    val pendingMemberKey = MemberKey(group.groupId, pendingMemberId)
    val delayedHeartbeat = new DelayedHeartbeat(this, group, pendingMemberId, isPending = true, timeoutMs)
    heartbeatPurgatory.tryCompleteElseWatch(delayedHeartbeat, Seq(pendingMemberKey))
  }

  private def removeHeartbeatForLeavingMember(group: GroupMetadata, memberId: String): Unit = {
    val memberKey = MemberKey(group.groupId, memberId)
    heartbeatPurgatory.checkAndComplete(memberKey)
  }

  // 1 向消费者组添加成员；
  // 2 准备 Rebalance。
  private def addMemberAndRebalance(rebalanceTimeoutMs: Int,
                                    sessionTimeoutMs: Int,
                                    memberId: String,
                                    groupInstanceId: Option[String],
                                    clientId: String,
                                    clientHost: String,
                                    protocolType: String,
                                    protocols: List[(String, Array[Byte])],
                                    group: GroupMetadata,
<<<<<<< HEAD
                                    callback: JoinCallback): Unit = {
    // 创建MemberMetadata对象实例
=======
                                    callback: JoinCallback,
                                    reason: String): Unit = {
>>>>>>> 63ea5db9
    val member = new MemberMetadata(memberId, groupInstanceId, clientId, clientHost,
      rebalanceTimeoutMs, sessionTimeoutMs, protocolType, protocols)

    // 标识该成员是新成员
    member.isNew = true

    // update the newMemberAdded flag to indicate that the join group can be further delayed
    // 如果消费者组准备开启首次Rebalance，设置newMemberAdded为True
    if (group.is(PreparingRebalance) && group.generationId == 0)
      group.newMemberAdded = true

    // 将该成员添加到消费者组
    group.add(member, callback)

    // The session timeout does not affect new members since they do not have their memberId and
    // cannot send heartbeats. Furthermore, we cannot detect disconnects because sockets are muted
    // while the JoinGroup is in purgatory. If the client does disconnect (e.g. because of a request
    // timeout during a long rebalance), they may simply retry which will lead to a lot of defunct
    // members in the rebalance. To prevent this going on indefinitely, we timeout JoinGroup requests
    // for new members. If the new member is still there, we expect it to retry.
    // 设置下次心跳超期时间
    completeAndScheduleNextExpiration(group, member, NewMemberJoinTimeoutMs)

<<<<<<< HEAD
    // 准备开启Rebalance
    maybePrepareRebalance(group, s"Adding new member $memberId with group instance id $groupInstanceId")
=======
    maybePrepareRebalance(group, s"Adding new member $memberId with group instance id $groupInstanceId; client reason: $reason")
>>>>>>> 63ea5db9
  }

  private def updateStaticMemberAndRebalance(
    group: GroupMetadata,
    oldMemberId: String,
    newMemberId: String,
    groupInstanceId: String,
    protocols: List[(String, Array[Byte])],
    responseCallback: JoinCallback,
    requestLocal: RequestLocal,
    reason: String,
    supportSkippingAssignment: Boolean
  ): Unit = {
    val currentLeader = group.leaderOrNull
    val member = group.replaceStaticMember(groupInstanceId, oldMemberId, newMemberId)
    // Heartbeat of old member id will expire without effect since the group no longer contains that member id.
    // New heartbeat shall be scheduled with new member id.
    completeAndScheduleNextHeartbeatExpiration(group, member)

    val knownStaticMember = group.get(newMemberId)
    group.updateMember(knownStaticMember, protocols, responseCallback)
    val oldProtocols = knownStaticMember.supportedProtocols

    group.currentState match {
      case Stable =>
        // check if group's selectedProtocol of next generation will change, if not, simply store group to persist the
        // updated static member, if yes, rebalance should be triggered to let the group's assignment and selectProtocol consistent
        val selectedProtocolOfNextGeneration = group.selectProtocol
        if (group.protocolName.contains(selectedProtocolOfNextGeneration)) {
          info(s"Static member which joins during Stable stage and doesn't affect selectProtocol will not trigger rebalance.")
          val groupAssignment: Map[String, Array[Byte]] = group.allMemberMetadata.map(member => member.memberId -> member.assignment).toMap
          groupManager.storeGroup(group, groupAssignment, error => {
            if (error != Errors.NONE) {
              warn(s"Failed to persist metadata for group ${group.groupId}: ${error.message}")

              // Failed to persist member.id of the given static member, revert the update of the static member in the group.
              group.updateMember(knownStaticMember, oldProtocols, null)
              val oldMember = group.replaceStaticMember(groupInstanceId, newMemberId, oldMemberId)
              completeAndScheduleNextHeartbeatExpiration(group, oldMember)
              responseCallback(JoinGroupResult(
                List.empty,
                memberId = JoinGroupRequest.UNKNOWN_MEMBER_ID,
                generationId = group.generationId,
                protocolType = group.protocolType,
                protocolName = group.protocolName,
                leaderId = currentLeader,
                skipAssignment = false,
                error = error
              ))
            } else if (supportSkippingAssignment) {
              // Starting from version 9 of the JoinGroup API, static members are able to
              // skip running the assignor based on the `SkipAssignment` field. We leverage
              // this to tell the leader that it is the leader of the group but by skipping
              // running the assignor while the group is in stable state.
              // Notes:
              // 1) This allows the leader to continue monitoring metadata changes for the
              // group. Note that any metadata changes happening while the static leader is
              // down won't be noticed.
              // 2) The assignors are not idempotent nor free from side effects. This is why
              // we skip entirely the assignment step as it could generate a different group
              // assignment which would be ignored by the group coordinator because the group
              // is the stable state.
              val isLeader = group.isLeader(newMemberId)
              group.maybeInvokeJoinCallback(member, JoinGroupResult(
                members = if (isLeader) {
                  group.currentMemberMetadata
                } else {
                  List.empty
                },
                memberId = newMemberId,
                generationId = group.generationId,
                protocolType = group.protocolType,
                protocolName = group.protocolName,
                leaderId = group.leaderOrNull,
                skipAssignment = isLeader,
                error = Errors.NONE
              ))
            } else {
              // Prior to version 9 of the JoinGroup API, we wanted to avoid current leader
              // performing trivial assignment while the group is in stable stage, because
              // the new assignment in leader's next sync call won't be broadcast by a stable group.
              // This could be guaranteed by always returning the old leader id so that the current
              // leader won't assume itself as a leader based on the returned message, since the new
              // member.id won't match returned leader id, therefore no assignment will be performed.
              group.maybeInvokeJoinCallback(member, JoinGroupResult(
                members = List.empty,
                memberId = newMemberId,
                generationId = group.generationId,
                protocolType = group.protocolType,
                protocolName = group.protocolName,
                leaderId = currentLeader,
                skipAssignment = false,
                error = Errors.NONE
              ))
            }
          }, requestLocal)
        } else {
          maybePrepareRebalance(group, s"Group's selectedProtocol will change because static member ${member.memberId} with instance id $groupInstanceId joined with change of protocol; client reason: $reason")
        }
      case CompletingRebalance =>
        // if the group is in after-sync stage, upon getting a new join-group of a known static member
        // we should still trigger a new rebalance, since the old member may already be sent to the leader
        // for assignment, and hence when the assignment gets back there would be a mismatch of the old member id
        // with the new replaced member id. As a result the new member id would not get any assignment.
        prepareRebalance(group, s"Updating metadata for static member ${member.memberId} with instance id $groupInstanceId; client reason: $reason")
      case Empty | Dead =>
        throw new IllegalStateException(s"Group ${group.groupId} was not supposed to be " +
          s"in the state ${group.currentState} when the unknown static member $groupInstanceId rejoins.")
      case PreparingRebalance =>
    }
  }

  // 更新组成员信息:
  //    调用 GroupMetadata 的 updateMember 方法来更新消费者组成员；
  // 准备 Rebalance:
  //  这一步的核心思想，是将消费者组状态变更到PreparingRebalance，然后创建 DelayedJoin 对象，并交由 Purgatory，等待延时处理加入组操作。
  private def updateMemberAndRebalance(group: GroupMetadata,
                                       member: MemberMetadata,
                                       protocols: List[(String, Array[Byte])],
                                       reason: String,
                                       callback: JoinCallback): Unit = {
    group.updateMember(member, protocols, callback)
    maybePrepareRebalance(group, reason)
  }

  private def maybePrepareRebalance(group: GroupMetadata, reason: String): Unit = {
    group.inLock {
      if (group.canRebalance)
        prepareRebalance(group, reason)
    }
  }

  // package private for testing
  private[group] def prepareRebalance(group: GroupMetadata, reason: String): Unit = {
    // if any members are awaiting sync, cancel their request and have them rejoin
    if (group.is(CompletingRebalance))
      resetAndPropagateAssignmentError(group, Errors.REBALANCE_IN_PROGRESS)

    // if a sync expiration is pending, cancel it.
    removeSyncExpiration(group)

    // Delayed的超时时长是GroupMetadata中所有member设置的超时时长最长的
    val delayedRebalance = if (group.is(Empty))
      new InitialDelayedJoin(this,
        rebalancePurgatory,
        group,
        groupConfig.groupInitialRebalanceDelayMs,
        groupConfig.groupInitialRebalanceDelayMs,
        max(group.rebalanceTimeoutMs - groupConfig.groupInitialRebalanceDelayMs, 0))
    else
      new DelayedJoin(this, group, group.rebalanceTimeoutMs)

    // 将consumer group状态转换为PreparingRebalance状态，
    // 表示准备执行Rebalance
    group.transitionTo(PreparingRebalance)

    info(s"Preparing to rebalance group ${group.groupId} in state ${group.currentState} with old generation " +
      s"${group.generationId} (${Topic.GROUP_METADATA_TOPIC_NAME}-${partitionFor(group.groupId)}) (reason: $reason)")

    val groupKey = GroupJoinKey(group.groupId)
    // 尝试完成DelayedJoin，否则添加到joinPurgatory中
    rebalancePurgatory.tryCompleteElseWatch(delayedRebalance, Seq(groupKey))
  }

  private def removeMemberAndUpdateGroup(group: GroupMetadata, member: MemberMetadata, reason: String): Unit = {
    // New members may timeout with a pending JoinGroup while the group is still rebalancing, so we have
    // to invoke the callback before removing the member. We return UNKNOWN_MEMBER_ID so that the consumer
    // will retry the JoinGroup request if is still active.
    group.maybeInvokeJoinCallback(member, JoinGroupResult(JoinGroupRequest.UNKNOWN_MEMBER_ID, Errors.UNKNOWN_MEMBER_ID))
    group.remove(member.memberId)

    group.currentState match {
      case Dead | Empty =>
      case Stable | CompletingRebalance => maybePrepareRebalance(group, reason)//之前分配的分区可能已经失效，切换为PreparingRebalance状态
      case PreparingRebalance => rebalancePurgatory.checkAndComplete(GroupJoinKey(group.groupId))// Member减少，尝试执行DelayedJoin的条件，尝试执行
    }
  }

  private def removePendingMemberAndUpdateGroup(group: GroupMetadata, memberId: String): Unit = {
    group.remove(memberId)

    if (group.is(PreparingRebalance)) {
      rebalancePurgatory.checkAndComplete(GroupJoinKey(group.groupId))
    }
  }

  def tryCompleteJoin(group: GroupMetadata, forceComplete: () => Boolean): Boolean = {
    group.inLock {
      // 判断已知的Members是否已经全部加入
      if (group.hasAllMembersJoined)
        forceComplete()
      else false
    }
  }

  def onCompleteJoin(group: GroupMetadata): Unit = {
    group.inLock {
      // 获取未重新加入的已知Member的集合
      val notYetRejoinedDynamicMembers = group.notYetRejoinedMembers.filterNot(_._2.isStaticMember)
      if (notYetRejoinedDynamicMembers.nonEmpty) {
        info(s"Group ${group.groupId} removed dynamic members " +
          s"who haven't joined: ${notYetRejoinedDynamicMembers.keySet}")

        notYetRejoinedDynamicMembers.values.foreach { failedMember =>
          group.remove(failedMember.memberId) // 移除未加入的已知Member
          removeHeartbeatForLeavingMember(group, failedMember.memberId)
        }
      }

      if (group.is(Dead)) {
        info(s"Group ${group.groupId} is dead, skipping rebalance stage")
      } else if (!group.maybeElectNewJoinedLeader() && group.allMembers.nonEmpty) {
        // If all members are not rejoining, we will postpone the completion
        // of rebalance preparing stage, and send out another delayed operation
        // until session timeout removes all the non-responsive members.
        error(s"Group ${group.groupId} could not complete rebalance because no members rejoined")
        rebalancePurgatory.tryCompleteElseWatch(
          new DelayedJoin(this, group, group.rebalanceTimeoutMs),
          Seq(GroupJoinKey(group.groupId)))
      } else {
        // generation 递增，选择该consumer group最终使用的PartitionAssignor
        group.initNextGeneration()
        if (group.is(Empty)) {
          info(s"Group ${group.groupId} with generation ${group.generationId} is now empty " +
            s"(${Topic.GROUP_METADATA_TOPIC_NAME}-${partitionFor(group.groupId)})")

          groupManager.storeGroup(group, Map.empty, error => {
            if (error != Errors.NONE) {
              // we failed to write the empty group metadata. If the broker fails before another rebalance,
              // the previous generation written to the log will become active again (and most likely timeout).
              // This should be safe since there are no active members in an empty generation, so we just warn.
              warn(s"Failed to write empty metadata for group ${group.groupId}: ${error.message}")
            }
          }, RequestLocal.NoCaching)
        } else {
          info(s"Stabilized group ${group.groupId} generation ${group.generationId} " +
            s"(${Topic.GROUP_METADATA_TOPIC_NAME}-${partitionFor(group.groupId)}) with ${group.size} members")

          // trigger the awaiting join group response callback for all the members after rebalancing
          // 向GroupMetadata中所有的member发送JoinGroupResponse
          // 发送给Follower：空集合
          // 发送给Leader：group元数据 + 最终分区分配方案
          for (member <- group.allMemberMetadata) {
            val joinResult = JoinGroupResult(
              members = if (group.isLeader(member.memberId)) {
                group.currentMemberMetadata
              } else {
                List.empty
              },
              memberId = member.memberId,
              generationId = group.generationId,
              protocolType = group.protocolType,
              protocolName = group.protocolName,
              leaderId = group.leaderOrNull,
              skipAssignment = false,
              error = Errors.NONE)

            group.maybeInvokeJoinCallback(member, joinResult)
            completeAndScheduleNextHeartbeatExpiration(group, member)
            member.isNew = false

            group.addPendingSyncMember(member.memberId)
          }

          schedulePendingSync(group)
        }
      }
    }
  }

  private def removePendingSyncMember(
                                       group: GroupMetadata,
                                       memberId: String
                                     ): Unit = {
    group.removePendingSyncMember(memberId)
    maybeCompleteSyncExpiration(group)
  }

  private def removeSyncExpiration(
                                    group: GroupMetadata
                                  ): Unit = {
    group.clearPendingSyncMembers()
    maybeCompleteSyncExpiration(group)
  }

  private def maybeCompleteSyncExpiration(
                                           group: GroupMetadata
                                         ): Unit = {
    val groupKey = GroupSyncKey(group.groupId)
    rebalancePurgatory.checkAndComplete(groupKey)
  }

  private def schedulePendingSync(
                                   group: GroupMetadata
                                 ): Unit = {
    val delayedSync = new DelayedSync(this, group, group.generationId, group.rebalanceTimeoutMs)
    val groupKey = GroupSyncKey(group.groupId)
    rebalancePurgatory.tryCompleteElseWatch(delayedSync, Seq(groupKey))
  }

  def tryCompletePendingSync(
                              group: GroupMetadata,
                              generationId: Int,
                              forceComplete: () => Boolean
                            ): Boolean = {
    group.inLock {
      if (generationId != group.generationId) {
        forceComplete()
      } else {
        group.currentState match {
          case Dead | Empty | PreparingRebalance =>
            forceComplete()
          case CompletingRebalance | Stable =>
            if (group.hasReceivedSyncFromAllMembers)
              forceComplete()
            else false
        }
      }
    }
  }

  def onExpirePendingSync(
                           group: GroupMetadata,
                           generationId: Int
                         ): Unit = {
    group.inLock {
      if (generationId != group.generationId) {
        error(s"Received unexpected notification of sync expiration for ${group.groupId} " +
          s"with an old generation $generationId while the group has ${group.generationId}.")
      } else {
        group.currentState match {
          case Dead | Empty | PreparingRebalance =>
            error(s"Received unexpected notification of sync expiration after group ${group.groupId} " +
              s"already transitioned to the ${group.currentState} state.")

          case CompletingRebalance | Stable =>
            if (!group.hasReceivedSyncFromAllMembers) {
              val pendingSyncMembers = group.allPendingSyncMembers

              pendingSyncMembers.foreach { memberId =>
                group.remove(memberId)
                removeHeartbeatForLeavingMember(group, memberId)
              }

              debug(s"Group ${group.groupId} removed members who haven't " +
                s"sent their sync request: $pendingSyncMembers")

              prepareRebalance(group, s"Removing $pendingSyncMembers on pending sync request expiration")
            }
        }
      }
    }
  }

  def tryCompleteHeartbeat(group: GroupMetadata,
                           memberId: String,
                           isPending: Boolean,
                           forceComplete: () => Boolean): Boolean = {
    group.inLock {
      // The group has been unloaded and invalid, we should complete the heartbeat.
      if (group.is(Dead)) {
        forceComplete()
      } else if (isPending) {
        // complete the heartbeat if the member has joined the group
        if (group.has(memberId)) {
          forceComplete()
        } else false
      } else if (shouldCompleteNonPendingHeartbeat(group, memberId)) {
        forceComplete()
      } else false
    }
  }

  def shouldCompleteNonPendingHeartbeat(group: GroupMetadata, memberId: String): Boolean = {
    if (group.has(memberId)) {
      val member = group.get(memberId)
      member.hasSatisfiedHeartbeat
    } else {
      debug(s"Member id $memberId was not found in ${group.groupId} during heartbeat completion check")
      true
    }
  }

  def onExpireHeartbeat(group: GroupMetadata, memberId: String, isPending: Boolean): Unit = {
    group.inLock {
      if (group.is(Dead)) {
        info(s"Received notification of heartbeat expiration for member $memberId after group ${group.groupId} had already been unloaded or deleted.")
      } else if (isPending) {
        info(s"Pending member $memberId in group ${group.groupId} has been removed after session timeout expiration.")
        removePendingMemberAndUpdateGroup(group, memberId)
      } else if (!group.has(memberId)) {
        debug(s"Member $memberId has already been removed from the group.")
      } else {
        val member = group.get(memberId)
        if (!member.hasSatisfiedHeartbeat) {
          info(s"Member ${member.memberId} in group ${group.groupId} has failed, removing it from the group")
          removeMemberAndUpdateGroup(group, member, s"removing member ${member.memberId} on heartbeat expiration")
        }
      }
    }
  }

  def partitionFor(group: String): Int = groupManager.partitionFor(group)

  private def groupIsOverCapacity(group: GroupMetadata): Boolean = {
    group.size > groupConfig.groupMaxSize
  }

  private def isCoordinatorForGroup(groupId: String) = groupManager.isGroupLocal(groupId)

  private def isCoordinatorLoadInProgress(groupId: String) = groupManager.isGroupLoading(groupId)
}

object GroupCoordinator {

  val NoState = ""
  val NoProtocolType = ""
  val NoProtocol = ""
  val NoLeader = ""
  val NoGeneration = -1
  val NoMembers = List[MemberSummary]()
  val EmptyGroup = GroupSummary(NoState, NoProtocolType, NoProtocol, NoMembers)
  val DeadGroup = GroupSummary(Dead.toString, NoProtocolType, NoProtocol, NoMembers)
  val NewMemberJoinTimeoutMs: Int = 5 * 60 * 1000

  def apply(config: KafkaConfig,
            replicaManager: ReplicaManager,
            time: Time,
            metrics: Metrics): GroupCoordinator = {
    val heartbeatPurgatory = DelayedOperationPurgatory[DelayedHeartbeat]("Heartbeat", config.brokerId)
    val rebalancePurgatory = DelayedOperationPurgatory[DelayedRebalance]("Rebalance", config.brokerId)
    GroupCoordinator(config, replicaManager, heartbeatPurgatory, rebalancePurgatory, time, metrics)
  }

  private[group] def offsetConfig(config: KafkaConfig) = OffsetConfig(
    maxMetadataSize = config.offsetMetadataMaxSize,
    loadBufferSize = config.offsetsLoadBufferSize,
    offsetsRetentionMs = config.offsetsRetentionMinutes * 60L * 1000L,
    offsetsRetentionCheckIntervalMs = config.offsetsRetentionCheckIntervalMs,
    offsetsTopicNumPartitions = config.offsetsTopicPartitions,
    offsetsTopicSegmentBytes = config.offsetsTopicSegmentBytes,
    offsetsTopicReplicationFactor = config.offsetsTopicReplicationFactor,
    offsetsTopicCompressionCodec = config.offsetsTopicCompressionCodec,
    offsetCommitTimeoutMs = config.offsetCommitTimeoutMs,
    offsetCommitRequiredAcks = config.offsetCommitRequiredAcks
  )

  def apply(config: KafkaConfig,
            replicaManager: ReplicaManager,
            heartbeatPurgatory: DelayedOperationPurgatory[DelayedHeartbeat],
            rebalancePurgatory: DelayedOperationPurgatory[DelayedRebalance],
            time: Time,
            metrics: Metrics): GroupCoordinator = {
    val offsetConfig = this.offsetConfig(config)
    val groupConfig = GroupConfig(groupMinSessionTimeoutMs = config.groupMinSessionTimeoutMs,
      groupMaxSessionTimeoutMs = config.groupMaxSessionTimeoutMs,
      groupMaxSize = config.groupMaxSize,
      groupInitialRebalanceDelayMs = config.groupInitialRebalanceDelay)

    val groupMetadataManager = new GroupMetadataManager(config.brokerId, config.interBrokerProtocolVersion,
      offsetConfig, replicaManager, time, metrics)
    new GroupCoordinator(config.brokerId, groupConfig, offsetConfig, groupMetadataManager, heartbeatPurgatory,
      rebalancePurgatory, time, metrics)
  }

  private def memberLeaveError(memberIdentity: MemberIdentity,
                               error: Errors): LeaveMemberResponse = {
    LeaveMemberResponse(
      memberId = memberIdentity.memberId,
      groupInstanceId = Option(memberIdentity.groupInstanceId),
      error = error)
  }

  private def leaveError(topLevelError: Errors,
                         memberResponses: List[LeaveMemberResponse]): LeaveGroupResult = {
    LeaveGroupResult(
      topLevelError = topLevelError,
      memberResponses = memberResponses)
  }
}

case class GroupConfig(groupMinSessionTimeoutMs: Int,
                       groupMaxSessionTimeoutMs: Int,
                       groupMaxSize: Int,
                       groupInitialRebalanceDelayMs: Int)

case class JoinGroupResult(members: List[JoinGroupResponseMember],
                           memberId: String,
                           generationId: Int,
                           protocolType: Option[String],
                           protocolName: Option[String],
                           leaderId: String,
                           skipAssignment: Boolean,
                           error: Errors)

object JoinGroupResult {
  def apply(memberId: String, error: Errors): JoinGroupResult = {
    JoinGroupResult(
      members = List.empty,
      memberId = memberId,
      generationId = GroupCoordinator.NoGeneration,
      protocolType = None,
      protocolName = None,
      leaderId = GroupCoordinator.NoLeader,
      skipAssignment = false,
      error = error)
  }
}

case class SyncGroupResult(protocolType: Option[String],
                           protocolName: Option[String],
                           memberAssignment: Array[Byte],
                           error: Errors)

object SyncGroupResult {
  def apply(error: Errors): SyncGroupResult = {
    SyncGroupResult(None, None, Array.empty, error)
  }
}

case class LeaveMemberResponse(memberId: String,
                               groupInstanceId: Option[String],
                               error: Errors)

case class LeaveGroupResult(topLevelError: Errors,
                            memberResponses: List[LeaveMemberResponse])<|MERGE_RESOLUTION|>--- conflicted
+++ resolved
@@ -153,34 +153,20 @@
     }
   }
 
-<<<<<<< HEAD
   // 处理消费者组成员发送过来的加入组请求
   def handleJoinGroup(groupId: String, // 消费者组名
                       memberId: String, // 消费者组成员ID
-                      groupInstanceId: Option[String], // 组实例ID，用于标识静态成员
-                      requireKnownMemberId: Boolean, // 是否需要成员ID不为空
-                      clientId: String, // client.id值
+                      groupInstanceId: Option[String],// 组实例ID，用于标识静态成员
+                      requireKnownMemberId: Boolean,// 是否需要成员ID不为空
+                      supportSkippingAssignment: Boolean,
+                      clientId: String,// client.id值
                       clientHost: String, // 消费者程序主机名
-                      rebalanceTimeoutMs: Int, // Rebalance超时时间,默认是max.poll.interval.ms值
-                      sessionTimeoutMs: Int, // 会话超时时间
-                      protocolType: String, // 协议类型
-                      protocols: List[(String, Array[Byte])], // 按照分配策略分组的订阅分区
+                      rebalanceTimeoutMs: Int,// Rebalance超时时间,默认是max.poll.interval.ms值
+                      sessionTimeoutMs: Int,// 会话超时时间
+                      protocolType: String,// 协议类型
+                      protocols: List[(String, Array[Byte])],// 按照分配策略分组的订阅分区
                       responseCallback: JoinCallback, // 回调函数
-=======
-  def handleJoinGroup(groupId: String,
-                      memberId: String,
-                      groupInstanceId: Option[String],
-                      requireKnownMemberId: Boolean,
-                      supportSkippingAssignment: Boolean,
-                      clientId: String,
-                      clientHost: String,
-                      rebalanceTimeoutMs: Int,
-                      sessionTimeoutMs: Int,
-                      protocolType: String,
-                      protocols: List[(String, Array[Byte])],
-                      responseCallback: JoinCallback,
                       reason: Option[String] = None,
->>>>>>> 63ea5db9
                       requestLocal: RequestLocal = RequestLocal.NoCaching): Unit = {
     // 验证消费者组状态的合法性
     validateGroupStatus(groupId, ApiKeys.JOIN_GROUP).foreach { error =>
@@ -205,11 +191,8 @@
           responseCallback(JoinGroupResult(memberId, Errors.UNKNOWN_MEMBER_ID))
         case Some(group) =>
           group.inLock {
-<<<<<<< HEAD
+            val joinReason = reason.getOrElse("not provided")
             // 如果该消费者组已满员
-=======
-            val joinReason = reason.getOrElse("not provided")
->>>>>>> 63ea5db9
             if (!acceptJoiningMember(group, memberId)) {
               // 移除该消费者组成员
               group.remove(memberId)
@@ -262,20 +245,6 @@
   }
 
   private def doNewMemberJoinGroup(
-<<<<<<< HEAD
-                                    group: GroupMetadata,
-                                    groupInstanceId: Option[String],
-                                    requireKnownMemberId: Boolean,
-                                    clientId: String,
-                                    clientHost: String,
-                                    rebalanceTimeoutMs: Int,
-                                    sessionTimeoutMs: Int,
-                                    protocolType: String,
-                                    protocols: List[(String, Array[Byte])],
-                                    responseCallback: JoinCallback,
-                                    requestLocal: RequestLocal
-                                  ): Unit = {
-=======
     group: GroupMetadata,
     groupInstanceId: Option[String],
     requireKnownMemberId: Boolean,
@@ -290,7 +259,6 @@
     requestLocal: RequestLocal,
     reason: String
   ): Unit = {
->>>>>>> 63ea5db9
     group.inLock {
       // 如果是Dead状态，封装COORDINATOR_NOT_AVAILABLE异常调用回调函数返回
       if (group.is(Dead)) {
@@ -345,20 +313,6 @@
   }
 
   private def doStaticNewMemberJoinGroup(
-<<<<<<< HEAD
-                                          group: GroupMetadata,
-                                          groupInstanceId: String,
-                                          newMemberId: String,
-                                          clientId: String,
-                                          clientHost: String,
-                                          rebalanceTimeoutMs: Int,
-                                          sessionTimeoutMs: Int,
-                                          protocolType: String,
-                                          protocols: List[(String, Array[Byte])],
-                                          responseCallback: JoinCallback,
-                                          requestLocal: RequestLocal
-                                        ): Unit = {
-=======
     group: GroupMetadata,
     groupInstanceId: String,
     newMemberId: String,
@@ -373,7 +327,6 @@
     requestLocal: RequestLocal,
     reason: String
   ): Unit = {
->>>>>>> 63ea5db9
     group.currentStaticMemberId(groupInstanceId) match {
       case Some(oldMemberId) =>
         info(s"Static member with groupInstanceId=$groupInstanceId and unknown member id joins " +
@@ -401,19 +354,6 @@
   }
 
   private def doDynamicNewMemberJoinGroup(
-<<<<<<< HEAD
-                                           group: GroupMetadata,
-                                           requireKnownMemberId: Boolean,
-                                           newMemberId: String,
-                                           clientId: String,
-                                           clientHost: String,
-                                           rebalanceTimeoutMs: Int,
-                                           sessionTimeoutMs: Int,
-                                           protocolType: String,
-                                           protocols: List[(String, Array[Byte])],
-                                           responseCallback: JoinCallback
-                                         ): Unit = {
-=======
     group: GroupMetadata,
     requireKnownMemberId: Boolean,
     newMemberId: String,
@@ -426,7 +366,6 @@
     responseCallback: JoinCallback,
     reason: String
   ): Unit = {
->>>>>>> 63ea5db9
     if (requireKnownMemberId) {
       // If member id required, register the member in the pending member list and send
       // back a response to call for another join group request with allocated member id.
@@ -477,19 +416,6 @@
   }
 
   private def doCurrentMemberJoinGroup(
-<<<<<<< HEAD
-                                        group: GroupMetadata,
-                                        memberId: String,
-                                        groupInstanceId: Option[String],
-                                        clientId: String,
-                                        clientHost: String,
-                                        rebalanceTimeoutMs: Int,
-                                        sessionTimeoutMs: Int,
-                                        protocolType: String,
-                                        protocols: List[(String, Array[Byte])],
-                                        responseCallback: JoinCallback
-                                      ): Unit = {
-=======
     group: GroupMetadata,
     memberId: String,
     groupInstanceId: Option[String],
@@ -502,7 +428,6 @@
     responseCallback: JoinCallback,
     reason: String
   ): Unit = {
->>>>>>> 63ea5db9
     group.inLock {
       if (group.is(Dead)) {
         // if the group is marked as dead, it means some other thread has just removed the group
@@ -540,12 +465,8 @@
             // 如果是PreparingRebalance状态 ( 说明消费者组正要开启 Rebalance 流程)
             case PreparingRebalance =>
               val member = group.get(memberId)
-<<<<<<< HEAD
               // 更新成员信息并开始准备Rebalance
-              updateMemberAndRebalance(group, member, protocols, s"Member ${member.memberId} joining group during ${group.currentState}", responseCallback)
-=======
               updateMemberAndRebalance(group, member, protocols, s"Member ${member.memberId} joining group during ${group.currentState}; client reason: $reason", responseCallback)
->>>>>>> 63ea5db9
 
             // 如果是CompletingRebalance状态
             case CompletingRebalance =>
@@ -583,16 +504,10 @@
                 // force a rebalance if the leader sends JoinGroup;
                 // This allows the leader to trigger rebalances for changes affecting assignment
                 // which do not affect the member metadata (such as topic metadata changes for the consumer)
-<<<<<<< HEAD
                 // 更新成员信息并开始准备Rebalance
-                updateMemberAndRebalance(group, member, protocols, s"Leader ${member.memberId} re-joining group during ${group.currentState}", responseCallback)
-              } else if (!member.matches(protocols)) { // 支持的PartitionAssignor发生改变，则更新Member信息并发生状态切换
-                updateMemberAndRebalance(group, member, protocols, s"Updating metadata for member ${member.memberId} during ${group.currentState}", responseCallback)
-=======
                 updateMemberAndRebalance(group, member, protocols, s"Leader ${member.memberId} re-joining group during ${group.currentState}; client reason: $reason", responseCallback)
               } else if (!member.matches(protocols)) {
                 updateMemberAndRebalance(group, member, protocols, s"Updating metadata for member ${member.memberId} during ${group.currentState}; client reason: $reason", responseCallback)
->>>>>>> 63ea5db9
               } else {
                 // for followers with no actual change to their metadata, just return group information
                 // for the current generation which will allow them to issue SyncGroup
@@ -1020,16 +935,6 @@
               Errors.NONE
 
             case PreparingRebalance =>
-<<<<<<< HEAD
-              val member = group.get(memberId)
-              completeAndScheduleNextHeartbeatExpiration(group, member)
-              responseCallback(Errors.REBALANCE_IN_PROGRESS)
-
-            case Stable =>
-              val member = group.get(memberId)
-              completeAndScheduleNextHeartbeatExpiration(group, member)
-              responseCallback(Errors.NONE)
-=======
                 val member = group.get(memberId)
                 completeAndScheduleNextHeartbeatExpiration(group, member)
                 Errors.REBALANCE_IN_PROGRESS
@@ -1038,7 +943,6 @@
                 val member = group.get(memberId)
                 completeAndScheduleNextHeartbeatExpiration(group, member)
                 Errors.NONE
->>>>>>> 63ea5db9
 
             case Dead =>
               throw new IllegalStateException(s"Reached unexpected condition for Dead group $groupId")
@@ -1433,13 +1337,9 @@
                                     protocolType: String,
                                     protocols: List[(String, Array[Byte])],
                                     group: GroupMetadata,
-<<<<<<< HEAD
-                                    callback: JoinCallback): Unit = {
-    // 创建MemberMetadata对象实例
-=======
                                     callback: JoinCallback,
                                     reason: String): Unit = {
->>>>>>> 63ea5db9
+    // 创建MemberMetadata对象实例
     val member = new MemberMetadata(memberId, groupInstanceId, clientId, clientHost,
       rebalanceTimeoutMs, sessionTimeoutMs, protocolType, protocols)
 
@@ -1463,12 +1363,8 @@
     // 设置下次心跳超期时间
     completeAndScheduleNextExpiration(group, member, NewMemberJoinTimeoutMs)
 
-<<<<<<< HEAD
     // 准备开启Rebalance
-    maybePrepareRebalance(group, s"Adding new member $memberId with group instance id $groupInstanceId")
-=======
     maybePrepareRebalance(group, s"Adding new member $memberId with group instance id $groupInstanceId; client reason: $reason")
->>>>>>> 63ea5db9
   }
 
   private def updateStaticMemberAndRebalance(
