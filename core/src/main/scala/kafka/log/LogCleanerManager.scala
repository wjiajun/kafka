/**
 * Licensed to the Apache Software Foundation (ASF) under one or more
 * contributor license agreements.  See the NOTICE file distributed with
 * this work for additional information regarding copyright ownership.
 * The ASF licenses this file to You under the Apache License, Version 2.0
 * (the "License"); you may not use this file except in compliance with
 * the License.  You may obtain a copy of the License at
 *
 *    http://www.apache.org/licenses/LICENSE-2.0
 *
 * Unless required by applicable law or agreed to in writing, software
 * distributed under the License is distributed on an "AS IS" BASIS,
 * WITHOUT WARRANTIES OR CONDITIONS OF ANY KIND, either express or implied.
 * See the License for the specific language governing permissions and
 * limitations under the License.
 */

package kafka.log

import java.io.File
import java.util.concurrent.TimeUnit
import java.util.concurrent.locks.ReentrantLock

import kafka.common.{KafkaException, LogCleaningAbortedException}
import kafka.metrics.KafkaMetricsGroup
import kafka.server.LogDirFailureChannel
import kafka.server.checkpoints.OffsetCheckpointFile
import kafka.utils.CoreUtils._
import kafka.utils.{Logging, Pool}
import org.apache.kafka.common.TopicPartition
import org.apache.kafka.common.utils.Time
import org.apache.kafka.common.errors.KafkaStorageException

import scala.collection.{Iterable, Seq, mutable}

private[log] sealed trait LogCleaningState
private[log] case object LogCleaningInProgress extends LogCleaningState
private[log] case object LogCleaningAborted extends LogCleaningState
private[log] case class LogCleaningPaused(pausedCount: Int) extends LogCleaningState

private[log] class LogCleaningException(val log: UnifiedLog,
                                        private val message: String,
                                        private val cause: Throwable) extends KafkaException(message, cause)

/**
  * This class manages the state of each partition being cleaned.
  * LogCleaningState defines the cleaning states that a TopicPartition can be in.
  * 1. None                    : No cleaning state in a TopicPartition. In this state, it can become LogCleaningInProgress
  *                              or LogCleaningPaused(1). Valid previous state are LogCleaningInProgress and LogCleaningPaused(1)
  * 2. LogCleaningInProgress   : The cleaning is currently in progress. In this state, it can become None when log cleaning is finished
  *                              or become LogCleaningAborted. Valid previous state is None.
  * 3. LogCleaningAborted      : The cleaning abort is requested. In this state, it can become LogCleaningPaused(1).
  *                              Valid previous state is LogCleaningInProgress.
  * 4-a. LogCleaningPaused(1)  : The cleaning is paused once. No log cleaning can be done in this state.
  *                              In this state, it can become None or LogCleaningPaused(2).
  *                              Valid previous state is None, LogCleaningAborted or LogCleaningPaused(2).
  * 4-b. LogCleaningPaused(i)  : The cleaning is paused i times where i>= 2. No log cleaning can be done in this state.
  *                              In this state, it can become LogCleaningPaused(i-1) or LogCleaningPaused(i+1).
  *                              Valid previous state is LogCleaningPaused(i-1) or LogCleaningPaused(i+1).
  */
private[log] class LogCleanerManager(val logDirs: Seq[File],
                                     val logs: Pool[TopicPartition, UnifiedLog],
                                     val logDirFailureChannel: LogDirFailureChannel) extends Logging with KafkaMetricsGroup {
  import LogCleanerManager._


  protected override def loggerName = classOf[LogCleaner].getName

  // package-private for testing
  private[log] val offsetCheckpointFile = "cleaner-offset-checkpoint"

  /* the offset checkpoints holding the last cleaned point for each log */
  // 维护data数据目录与cleaneroffset-checkpoint文件之间的对应关系
  @volatile private var checkpoints = logDirs.map(dir =>
    (dir, new OffsetCheckpointFile(new File(dir, offsetCheckpointFile), logDirFailureChannel))).toMap

  /* the set of logs currently being cleaned */
  // 用于记录正在进行清理的TopicAndPartition的压缩状态
  private val inProgress = mutable.HashMap[TopicPartition, LogCleaningState]()

  /* the set of uncleanable partitions (partitions that have raised an unexpected error during cleaning)
   *   for each log directory */
  private val uncleanablePartitions = mutable.HashMap[String, mutable.Set[TopicPartition]]()

  /* a global lock used to control all access to the in-progress set and the offset checkpoints */
  private val lock = new ReentrantLock

  /* for coordinating the pausing and the cleaning of a partition */
  private val pausedCleaningCond = lock.newCondition()

  /* gauges for tracking the number of partitions marked as uncleanable for each log directory */
  for (dir <- logDirs) {
    newGauge("uncleanable-partitions-count",
      () => inLock(lock) { uncleanablePartitions.get(dir.getAbsolutePath).map(_.size).getOrElse(0) },
      Map("logDirectory" -> dir.getAbsolutePath)
    )
  }

  /* gauges for tracking the number of uncleanable bytes from uncleanable partitions for each log directory */
  for (dir <- logDirs) {
    newGauge("uncleanable-bytes",
      () => inLock(lock) {
        uncleanablePartitions.get(dir.getAbsolutePath) match {
          case Some(partitions) =>
            val lastClean = allCleanerCheckpoints
            val now = Time.SYSTEM.milliseconds
            partitions.iterator.map { tp =>
              Option(logs.get(tp)).map {
                log =>
                  val lastCleanOffset = lastClean.get(tp)
                  val offsetsToClean = cleanableOffsets(log, lastCleanOffset, now)
                  val (_, uncleanableBytes) = calculateCleanableBytes(log, offsetsToClean.firstDirtyOffset, offsetsToClean.firstUncleanableDirtyOffset)
                  uncleanableBytes
              }.getOrElse(0L)
            }.sum
          case None => 0
        }
      },
      Map("logDirectory" -> dir.getAbsolutePath)
    )
  }

  /* a gauge for tracking the cleanable ratio of the dirtiest log */
  @volatile private var dirtiestLogCleanableRatio = 0.0
  newGauge("max-dirty-percent", () => (100 * dirtiestLogCleanableRatio).toInt)

  /* a gauge for tracking the time since the last log cleaner run, in milli seconds */
  @volatile private var timeOfLastRun: Long = Time.SYSTEM.milliseconds
  newGauge("time-since-last-run-ms", () => Time.SYSTEM.milliseconds - timeOfLastRun)

  /**
   * @return the position processed for all logs.
   */
  def allCleanerCheckpoints: Map[TopicPartition, Long] = {
    inLock(lock) {
      checkpoints.values.flatMap(checkpoint => {
        try {
          checkpoint.read()
        } catch {
          case e: KafkaStorageException =>
            error(s"Failed to access checkpoint file ${checkpoint.file.getName} in dir ${checkpoint.file.getParentFile.getAbsolutePath}", e)
            Map.empty[TopicPartition, Long]
        }
      }).toMap
    }
  }

  /**
    * Package private for unit test. Get the cleaning state of the partition.
    */
  private[log] def cleaningState(tp: TopicPartition): Option[LogCleaningState] = {
    inLock(lock) {
      inProgress.get(tp)
    }
  }

  /**
    * Package private for unit test. Set the cleaning state of the partition.
    */
  private[log] def setCleaningState(tp: TopicPartition, state: LogCleaningState): Unit = {
    inLock(lock) {
      inProgress.put(tp, state)
    }
  }

   /**
    * Choose the log to clean next and add it to the in-progress set. We recompute this
    * each time from the full set of logs to allow logs to be dynamically added to the pool of logs
    * the log manager maintains.
    */
  def grabFilthiestCompactedLog(time: Time, preCleanStats: PreCleanStats = new PreCleanStats()): Option[LogToClean] = {
    inLock(lock) {
      val now = time.milliseconds
      this.timeOfLastRun = now
      // 拿到全部Log的cleaner checkpoint
      val lastClean = allCleanerCheckpoints

      val dirtyLogs = logs.filter {
<<<<<<< HEAD
              // 过滤掉配置项为delete的Log
        case (_, log) => log.config.compact  // match logs that are marked as compacted
      }.filterNot {
        case (topicPartition, log) =>
          // skip any logs already in-progress and uncleanable partitions
          // 过滤掉包含inProgress状态的Log
=======
        case (_, log) => log.config.compact
      }.filterNot {
        case (topicPartition, log) =>
>>>>>>> 63ea5db9
          inProgress.contains(topicPartition) || isUncleanablePartition(log, topicPartition)
      }.map {
        case (topicPartition, log) => // create a LogToClean instance for each
          try {
            val lastCleanOffset = lastClean.get(topicPartition)
            val offsetsToClean = cleanableOffsets(log, lastCleanOffset, now)
            // update checkpoint for logs with invalid checkpointed offsets
            if (offsetsToClean.forceUpdateCheckpoint)
              updateCheckpoints(log.parentDirFile, partitionToUpdateOrAdd = Option(topicPartition, offsetsToClean.firstDirtyOffset))
            val compactionDelayMs = maxCompactionDelay(log, offsetsToClean.firstDirtyOffset, now)
            preCleanStats.updateMaxCompactionDelay(compactionDelayMs)

            // 为每个Log创建一个LogToClean对象，在LogToClean对象中维护了每个Log的clean部分字节数，dirty字节数以及cleanableRatio
            LogToClean(topicPartition, log, offsetsToClean.firstDirtyOffset, offsetsToClean.firstUncleanableDirtyOffset, compactionDelayMs > 0)
          } catch {
            case e: Throwable => throw new LogCleaningException(log,
              s"Failed to calculate log cleaning stats for partition $topicPartition", e)
          }
      }.filter(ltc => ltc.totalBytes > 0) // skip any empty logs

      // dirtyLogs集合中cleanableRatio的最大值
      this.dirtiestLogCleanableRatio = if (dirtyLogs.nonEmpty) dirtyLogs.max.cleanableRatio else 0
      // and must meet the minimum threshold for dirty byte ratio or have some bytes required to be compacted
      // 过滤掉cleanableRatio小于配置的minCleanableRatio 的值
      val cleanableLogs = dirtyLogs.filter { ltc =>
        (ltc.needCompactionNow && ltc.cleanableBytes > 0) || ltc.cleanableRatio > ltc.log.config.minCleanableRatio
      }

      if (cleanableLogs.isEmpty)
        None
<<<<<<< HEAD
      } else {
        // 选择要压缩的Log
=======
      else {
>>>>>>> 63ea5db9
        preCleanStats.recordCleanablePartitions(cleanableLogs.size)
        val filthiest = cleanableLogs.max
        // 更新（或添加）此分区对应的压缩状态
        inProgress.put(filthiest.topicPartition, LogCleaningInProgress)
        Some(filthiest) // 返回要压缩的日志对应的LogToClean对象
      }
    }
  }

  /**
    * Pause logs cleaning for logs that do not have compaction enabled
    * and do not have other deletion or compaction in progress.
    * This is to handle potential race between retention and cleaner threads when users
    * switch topic configuration between compacted and non-compacted topic.
    * @return retention logs that have log cleaning successfully paused
    */
  def pauseCleaningForNonCompactedPartitions(): Iterable[(TopicPartition, UnifiedLog)] = {
    inLock(lock) {
      val deletableLogs = logs.filter {
        case (_, log) => !log.config.compact // pick non-compacted logs
      }.filterNot {
        case (topicPartition, _) => inProgress.contains(topicPartition) // skip any logs already in-progress
      }

      deletableLogs.foreach {
        case (topicPartition, _) => inProgress.put(topicPartition, LogCleaningPaused(1))
      }
      deletableLogs
    }
  }

  /**
    * Find any logs that have compaction enabled. Mark them as being cleaned
    * Include logs without delete enabled, as they may have segments
    * that precede the start offset.
    */
  def deletableLogs(): Iterable[(TopicPartition, UnifiedLog)] = {
    inLock(lock) {
      val toClean = logs.filter { case (topicPartition, log) =>
        !inProgress.contains(topicPartition) && log.config.compact &&
          !isUncleanablePartition(log, topicPartition)
      }
      toClean.foreach { case (tp, _) => inProgress.put(tp, LogCleaningInProgress) }
      toClean
    }

  }

  /**
   *  Abort the cleaning of a particular partition, if it's in progress. This call blocks until the cleaning of
   *  the partition is aborted.
   *  This is implemented by first abortAndPausing and then resuming the cleaning of the partition.
   */
  def abortCleaning(topicPartition: TopicPartition): Unit = {
    inLock(lock) {
      abortAndPauseCleaning(topicPartition)
      resumeCleaning(Seq(topicPartition))
    }
  }

  /**
   *  Abort the cleaning of a particular partition if it's in progress, and pause any future cleaning of this partition.
   *  This call blocks until the cleaning of the partition is aborted and paused.
   *  1. If the partition is not in progress, mark it as paused.
   *  2. Otherwise, first mark the state of the partition as aborted.
   *  3. The cleaner thread checks the state periodically and if it sees the state of the partition is aborted, it
   *     throws a LogCleaningAbortedException to stop the cleaning task.
   *  4. When the cleaning task is stopped, doneCleaning() is called, which sets the state of the partition as paused.
   *  5. abortAndPauseCleaning() waits until the state of the partition is changed to paused.
   *  6. If the partition is already paused, a new call to this function
   *     will increase the paused count by one.
   */
  def abortAndPauseCleaning(topicPartition: TopicPartition): Unit = {
    inLock(lock) {
      inProgress.get(topicPartition) match {
        case None =>
          inProgress.put(topicPartition, LogCleaningPaused(1))
        case Some(LogCleaningInProgress) =>
          inProgress.put(topicPartition, LogCleaningAborted)
        case Some(LogCleaningPaused(count)) =>
          inProgress.put(topicPartition, LogCleaningPaused(count + 1))
        case Some(s) =>
          throw new IllegalStateException(s"Compaction for partition $topicPartition cannot be aborted and paused since it is in $s state.")
      }
      while(!isCleaningInStatePaused(topicPartition))
        pausedCleaningCond.await(100, TimeUnit.MILLISECONDS)
    }
  }

  /**
    *  Resume the cleaning of paused partitions.
    *  Each call of this function will undo one pause.
    */
  def resumeCleaning(topicPartitions: Iterable[TopicPartition]): Unit = {
    inLock(lock) {
      topicPartitions.foreach {
        topicPartition =>
          inProgress.get(topicPartition) match {
            case None =>
              throw new IllegalStateException(s"Compaction for partition $topicPartition cannot be resumed since it is not paused.")
            case Some(state) =>
              state match {
                case LogCleaningPaused(count) if count == 1 =>
                  inProgress.remove(topicPartition)
                case LogCleaningPaused(count) if count > 1 =>
                  inProgress.put(topicPartition, LogCleaningPaused(count - 1))
                case s =>
                  throw new IllegalStateException(s"Compaction for partition $topicPartition cannot be resumed since it is in $s state.")
              }
          }
      }
    }
  }

  /**
   *  Check if the cleaning for a partition is in a particular state. The caller is expected to hold lock while making the call.
   */
  private def isCleaningInState(topicPartition: TopicPartition, expectedState: LogCleaningState): Boolean = {
    inProgress.get(topicPartition) match {
      case None => false
      case Some(state) =>
        if (state == expectedState)
          true
        else
          false
    }
  }

  /**
   *  Check if the cleaning for a partition is paused. The caller is expected to hold lock while making the call.
   */
  private def isCleaningInStatePaused(topicPartition: TopicPartition): Boolean = {
    inProgress.get(topicPartition) match {
      case None => false
      case Some(state) =>
        state match {
          case _: LogCleaningPaused =>
            true
          case _ =>
            false
        }
    }
  }

  /**
   *  Check if the cleaning for a partition is aborted. If so, throw an exception.
   */
  def checkCleaningAborted(topicPartition: TopicPartition): Unit = {
    inLock(lock) {
      if (isCleaningInState(topicPartition, LogCleaningAborted))
        throw new LogCleaningAbortedException()
    }
  }

  /**
   * Update checkpoint file, adding or removing partitions if necessary.
   *
   * @param dataDir                       The File object to be updated
   * @param partitionToUpdateOrAdd        The [TopicPartition, Long] map data to be updated. pass "none" if doing remove, not add
   * @param partitionToRemove             The TopicPartition to be removed
   */
  def updateCheckpoints(dataDir: File,
                        partitionToUpdateOrAdd: Option[(TopicPartition, Long)] = None,
                        partitionToRemove: Option[TopicPartition] = None): Unit = {
    inLock(lock) {
      // 获取指定log目录对应的cleaner-offset-checkpoint文件
      val checkpoint = checkpoints(dataDir)
      if (checkpoint != null) {
        try {
          // update对相同key的value进行覆盖
          val currentCheckpoint = checkpoint.read().filter { case (tp, _) => logs.keys.contains(tp) }.toMap
          // remove the partition offset if any
          var updatedCheckpoint = partitionToRemove match {
            case Some(topicPartition) => currentCheckpoint - topicPartition
            case None => currentCheckpoint
          }
          // update or add the partition offset if any
          updatedCheckpoint = partitionToUpdateOrAdd match {
            case Some(updatedOffset) => updatedCheckpoint + updatedOffset
            case None => updatedCheckpoint
          }

          // 更新cleaner-offset-checkpoint文件
          checkpoint.write(updatedCheckpoint)
        } catch {
          case e: KafkaStorageException =>
            error(s"Failed to access checkpoint file ${checkpoint.file.getName} in dir ${checkpoint.file.getParentFile.getAbsolutePath}", e)
        }
      }
    }
  }

  /**
   * alter the checkpoint directory for the topicPartition, to remove the data in sourceLogDir, and add the data in destLogDir
   */
  def alterCheckpointDir(topicPartition: TopicPartition, sourceLogDir: File, destLogDir: File): Unit = {
    inLock(lock) {
      try {
        checkpoints.get(sourceLogDir).flatMap(_.read().get(topicPartition)) match {
          case Some(offset) =>
            debug(s"Removing the partition offset data in checkpoint file for '${topicPartition}' " +
              s"from ${sourceLogDir.getAbsoluteFile} directory.")
            updateCheckpoints(sourceLogDir, partitionToRemove = Option(topicPartition))

            debug(s"Adding the partition offset data in checkpoint file for '${topicPartition}' " +
              s"to ${destLogDir.getAbsoluteFile} directory.")
            updateCheckpoints(destLogDir, partitionToUpdateOrAdd = Option(topicPartition, offset))
          case None =>
        }
      } catch {
        case e: KafkaStorageException =>
          error(s"Failed to access checkpoint file in dir ${sourceLogDir.getAbsolutePath}", e)
      }

      val logUncleanablePartitions = uncleanablePartitions.getOrElse(sourceLogDir.toString, mutable.Set[TopicPartition]())
      if (logUncleanablePartitions.contains(topicPartition)) {
        logUncleanablePartitions.remove(topicPartition)
        markPartitionUncleanable(destLogDir.toString, topicPartition)
      }
    }
  }

  /**
   * Stop cleaning logs in the provided directory
   *
   * @param dir     the absolute path of the log dir
   */
  def handleLogDirFailure(dir: String): Unit = {
    warn(s"Stopping cleaning logs in dir $dir")
    inLock(lock) {
      checkpoints = checkpoints.filter { case (k, _) => k.getAbsolutePath != dir }
    }
  }

  /**
   * Truncate the checkpointed offset for the given partition if its checkpointed offset is larger than the given offset
   */
  def maybeTruncateCheckpoint(dataDir: File, topicPartition: TopicPartition, offset: Long): Unit = {
    inLock(lock) {
      if (logs.get(topicPartition).config.compact) {
        val checkpoint = checkpoints(dataDir)
        if (checkpoint != null) {
          val existing = checkpoint.read()
          if (existing.getOrElse(topicPartition, 0L) > offset)
            checkpoint.write(mutable.Map() ++= existing += topicPartition -> offset)
        }
      }
    }
  }

  /**
   * Save out the endOffset and remove the given log from the in-progress set, if not aborted.
   */
  def doneCleaning(topicPartition: TopicPartition, dataDir: File, endOffset: Long): Unit = {
    inLock(lock) {
      inProgress.get(topicPartition) match {
        case Some(LogCleaningInProgress) =>
          updateCheckpoints(dataDir, partitionToUpdateOrAdd = Option(topicPartition, endOffset))
          inProgress.remove(topicPartition)
        case Some(LogCleaningAborted) =>
          inProgress.put(topicPartition, LogCleaningPaused(1))
          pausedCleaningCond.signalAll()
        case None =>
          throw new IllegalStateException(s"State for partition $topicPartition should exist.")
        case s =>
          throw new IllegalStateException(s"In-progress partition $topicPartition cannot be in $s state.")
      }
    }
  }

  def doneDeleting(topicPartitions: Iterable[TopicPartition]): Unit = {
    inLock(lock) {
      topicPartitions.foreach {
        topicPartition =>
          inProgress.get(topicPartition) match {
            case Some(LogCleaningInProgress) =>
              inProgress.remove(topicPartition)
            case Some(LogCleaningAborted) =>
              inProgress.put(topicPartition, LogCleaningPaused(1))
              pausedCleaningCond.signalAll()
            case None =>
              throw new IllegalStateException(s"State for partition $topicPartition should exist.")
            case s =>
              throw new IllegalStateException(s"In-progress partition $topicPartition cannot be in $s state.")
          }
      }
    }
  }

  /**
   * Returns an immutable set of the uncleanable partitions for a given log directory
   * Only used for testing
   */
  private[log] def uncleanablePartitions(logDir: String): Set[TopicPartition] = {
    var partitions: Set[TopicPartition] = Set()
    inLock(lock) { partitions ++= uncleanablePartitions.getOrElse(logDir, partitions) }
    partitions
  }

  def markPartitionUncleanable(logDir: String, partition: TopicPartition): Unit = {
    inLock(lock) {
      uncleanablePartitions.get(logDir) match {
        case Some(partitions) =>
          partitions.add(partition)
        case None =>
          uncleanablePartitions.put(logDir, mutable.Set(partition))
      }
    }
  }

  private def isUncleanablePartition(log: UnifiedLog, topicPartition: TopicPartition): Boolean = {
    inLock(lock) {
      uncleanablePartitions.get(log.parentDir).exists(partitions => partitions.contains(topicPartition))
    }
  }

  def maintainUncleanablePartitions(): Unit = {
    // Remove deleted partitions from uncleanablePartitions
    inLock(lock) {
      // Note: we don't use retain or filterInPlace method in this function because retain is deprecated in
      // scala 2.13 while filterInPlace is not available in scala 2.12.

      // Remove deleted partitions
      uncleanablePartitions.values.foreach {
        partitions =>
          val partitionsToRemove = partitions.filterNot(logs.contains(_)).toList
          partitionsToRemove.foreach { partitions.remove(_) }
      }

      // Remove entries with empty partition set.
      val logDirsToRemove = uncleanablePartitions.filter {
        case (_, partitions) => partitions.isEmpty
      }.map { _._1}.toList
      logDirsToRemove.foreach { uncleanablePartitions.remove(_) }
    }
  }
}

/**
 * Helper class for the range of cleanable dirty offsets of a log and whether to update the checkpoint associated with
 * the log
 *
 * @param firstDirtyOffset the lower (inclusive) offset to begin cleaning from
 * @param firstUncleanableDirtyOffset the upper(exclusive) offset to clean to
 * @param forceUpdateCheckpoint whether to update the checkpoint associated with this log. if true, checkpoint should be
 *                             reset to firstDirtyOffset
 */
private case class OffsetsToClean(firstDirtyOffset: Long,
                                  firstUncleanableDirtyOffset: Long,
                                  forceUpdateCheckpoint: Boolean = false) {
}

private[log] object LogCleanerManager extends Logging {

  def isCompactAndDelete(log: UnifiedLog): Boolean = {
    log.config.compact && log.config.delete
  }

  /**
    * get max delay between the time when log is required to be compacted as determined
    * by maxCompactionLagMs and the current time.
    */
  def maxCompactionDelay(log: UnifiedLog, firstDirtyOffset: Long, now: Long) : Long = {
    val dirtyNonActiveSegments = log.nonActiveLogSegmentsFrom(firstDirtyOffset)
    val firstBatchTimestamps = log.getFirstBatchTimestampForSegments(dirtyNonActiveSegments).filter(_ > 0)

    val earliestDirtySegmentTimestamp = {
      if (firstBatchTimestamps.nonEmpty)
        firstBatchTimestamps.min
      else Long.MaxValue
    }

    val maxCompactionLagMs = math.max(log.config.maxCompactionLagMs, 0L)
    val cleanUntilTime = now - maxCompactionLagMs

    if (earliestDirtySegmentTimestamp < cleanUntilTime)
      cleanUntilTime - earliestDirtySegmentTimestamp
    else
      0L
  }

  /**
    * Returns the range of dirty offsets that can be cleaned.
    *
    * @param log the log
    * @param lastCleanOffset the last checkpointed offset
    * @param now the current time in milliseconds of the cleaning operation
    * @return OffsetsToClean containing offsets for cleanable portion of log and whether the log checkpoint needs updating
    */
  def cleanableOffsets(log: UnifiedLog, lastCleanOffset: Option[Long], now: Long): OffsetsToClean = {
    // If the log segments are abnormally truncated and hence the checkpointed offset is no longer valid;
    // reset to the log starting offset and log the error
    val (firstDirtyOffset, forceUpdateCheckpoint) = {
      // 获取Log中第一条消息的offset
      val logStartOffset = log.logStartOffset
      // 决定最终的压缩开始的位置，firstDirtyOffset可能是logStartOffset 也可以是clean checkpoint
      val checkpointDirtyOffset = lastCleanOffset.getOrElse(logStartOffset)

      if (checkpointDirtyOffset < logStartOffset) {
        // Don't bother with the warning if compact and delete are enabled.
        if (!isCompactAndDelete(log))
          warn(s"Resetting first dirty offset of ${log.name} to log start offset $logStartOffset " +
            s"since the checkpointed offset $checkpointDirtyOffset is invalid.")
        (logStartOffset, true)
      } else if (checkpointDirtyOffset > log.logEndOffset) {
        // The dirty offset has gotten ahead of the log end offset. This could happen if there was data
        // corruption at the end of the log. We conservatively assume that the full log needs cleaning.
        warn(s"The last checkpoint dirty offset for partition ${log.name} is $checkpointDirtyOffset, " +
          s"which is larger than the log end offset ${log.logEndOffset}. Resetting to the log start offset $logStartOffset.")
        (logStartOffset, true)
      } else {
        (checkpointDirtyOffset, false)
      }
    }

    val minCompactionLagMs = math.max(log.config.compactionLagMs, 0L)

    // Find the first segment that cannot be cleaned. We cannot clean past:
    // 1. The active segment
    // 2. The last stable offset (including the high watermark)
    // 3. Any segments closer to the head of the log than the minimum compaction lag time
    val firstUncleanableDirtyOffset: Long = Seq(

      // we do not clean beyond the last stable offset
      Some(log.lastStableOffset),

      // the active segment is always uncleanable
      Option(log.activeSegment.baseOffset),

      // the first segment whose largest message timestamp is within a minimum time lag from now
      if (minCompactionLagMs > 0) {
        // dirty log segments
        val dirtyNonActiveSegments = log.nonActiveLogSegmentsFrom(firstDirtyOffset)
        dirtyNonActiveSegments.find { s =>
          val isUncleanable = s.largestTimestamp > now - minCompactionLagMs
          debug(s"Checking if log segment may be cleaned: log='${log.name}' segment.baseOffset=${s.baseOffset} " +
            s"segment.largestTimestamp=${s.largestTimestamp}; now - compactionLag=${now - minCompactionLagMs}; " +
            s"is uncleanable=$isUncleanable")
          isUncleanable
        }.map(_.baseOffset)
      } else None
    ).flatten.min

    debug(s"Finding range of cleanable offsets for log=${log.name}. Last clean offset=$lastCleanOffset " +
      s"now=$now => firstDirtyOffset=$firstDirtyOffset firstUncleanableOffset=$firstUncleanableDirtyOffset " +
      s"activeSegment.baseOffset=${log.activeSegment.baseOffset}")

    OffsetsToClean(firstDirtyOffset, math.max(firstDirtyOffset, firstUncleanableDirtyOffset), forceUpdateCheckpoint)
  }

  /**
   * Given the first dirty offset and an uncleanable offset, calculates the total cleanable bytes for this log
   * @return the biggest uncleanable offset and the total amount of cleanable bytes
   */
  def calculateCleanableBytes(log: UnifiedLog, firstDirtyOffset: Long, uncleanableOffset: Long): (Long, Long) = {
    val firstUncleanableSegment = log.nonActiveLogSegmentsFrom(uncleanableOffset).headOption.getOrElse(log.activeSegment)
    val firstUncleanableOffset = firstUncleanableSegment.baseOffset
    val cleanableBytes = log.logSegments(math.min(firstDirtyOffset, firstUncleanableOffset), firstUncleanableOffset).map(_.size.toLong).sum

    (firstUncleanableOffset, cleanableBytes)
  }

}<|MERGE_RESOLUTION|>--- conflicted
+++ resolved
@@ -176,18 +176,11 @@
       val lastClean = allCleanerCheckpoints
 
       val dirtyLogs = logs.filter {
-<<<<<<< HEAD
-              // 过滤掉配置项为delete的Log
-        case (_, log) => log.config.compact  // match logs that are marked as compacted
-      }.filterNot {
-        case (topicPartition, log) =>
-          // skip any logs already in-progress and uncleanable partitions
-          // 过滤掉包含inProgress状态的Log
-=======
+        // 过滤掉配置项为delete的Log
         case (_, log) => log.config.compact
       }.filterNot {
         case (topicPartition, log) =>
->>>>>>> 63ea5db9
+          // 过滤掉包含inProgress状态的Log
           inProgress.contains(topicPartition) || isUncleanablePartition(log, topicPartition)
       }.map {
         case (topicPartition, log) => // create a LogToClean instance for each
@@ -218,12 +211,8 @@
 
       if (cleanableLogs.isEmpty)
         None
-<<<<<<< HEAD
-      } else {
+      else {
         // 选择要压缩的Log
-=======
-      else {
->>>>>>> 63ea5db9
         preCleanStats.recordCleanablePartitions(cleanableLogs.size)
         val filthiest = cleanableLogs.max
         // 更新（或添加）此分区对应的压缩状态
