/**
 * Licensed to the Apache Software Foundation (ASF) under one or more
 * contributor license agreements.  See the NOTICE file distributed with
 * this work for additional information regarding copyright ownership.
 * The ASF licenses this file to You under the Apache License, Version 2.0
 * (the "License"); you may not use this file except in compliance with
 * the License.  You may obtain a copy of the License at
 *
 *    http://www.apache.org/licenses/LICENSE-2.0
 *
 * Unless required by applicable law or agreed to in writing, software
 * distributed under the License is distributed on an "AS IS" BASIS,
 * WITHOUT WARRANTIES OR CONDITIONS OF ANY KIND, either express or implied.
 * See the License for the specific language governing permissions and
 * limitations under the License.
 */

package kafka.log

import java.io.{File, IOException}
import java.nio.file.Files
import java.text.NumberFormat
import java.util.concurrent.atomic.AtomicLong
import java.util.regex.Pattern
import kafka.metrics.KafkaMetricsGroup
import kafka.server.{FetchDataInfo, LogDirFailureChannel, LogOffsetMetadata}
import kafka.utils.{Logging, Scheduler}
import org.apache.kafka.common.{KafkaException, TopicPartition}
import org.apache.kafka.common.errors.{KafkaStorageException, OffsetOutOfRangeException}
import org.apache.kafka.common.message.FetchResponseData
import org.apache.kafka.common.record.MemoryRecords
import org.apache.kafka.common.utils.{Time, Utils}

import scala.jdk.CollectionConverters._
import scala.collection.{Seq, immutable}
import scala.collection.mutable.{ArrayBuffer, ListBuffer}

/**
 * Holds the result of splitting a segment into one or more segments, see LocalLog.splitOverflowedSegment().
 *
 * @param deletedSegments segments deleted when splitting a segment
 * @param newSegments new segments created when splitting a segment
 */
case class SplitSegmentResult(deletedSegments: Iterable[LogSegment], newSegments: Iterable[LogSegment])

/**
 * An append-only log for storing messages locally. The log is a sequence of LogSegments, each with a base offset.
 * New log segments are created according to a configurable policy that controls the size in bytes or time interval
 * for a given segment.
 *
 * NOTE: this class is not thread-safe, and it relies on the thread safety provided by the Log class.
 *
 * @param _dir The directory in which log segments are created.
 * @param config The log configuration settings
 * @param segments The non-empty log segments recovered from disk
 * @param recoveryPoint The offset at which to begin the next recovery i.e. the first offset which has not been flushed to disk
 * @param nextOffsetMetadata The offset where the next message could be appended
 * @param scheduler The thread pool scheduler used for background actions
 * @param time The time instance used for checking the clock
 * @param topicPartition The topic partition associated with this log
 * @param logDirFailureChannel The LogDirFailureChannel instance to asynchronously handle Log dir failure
 */
class LocalLog(@volatile private var _dir: File,
               @volatile private[log] var config: LogConfig,
               private[log] val segments: LogSegments,
               @volatile private[log] var recoveryPoint: Long,
               @volatile private var nextOffsetMetadata: LogOffsetMetadata,// 下一条待插入消息的位移值
               private[log] val scheduler: Scheduler,
               private[log] val time: Time,
               private[log] val topicPartition: TopicPartition,
               private[log] val logDirFailureChannel: LogDirFailureChannel) extends Logging with KafkaMetricsGroup {

  import kafka.log.LocalLog._

  this.logIdent = s"[LocalLog partition=$topicPartition, dir=${dir.getParent}] "

  // The memory mapped buffer for index files of this log will be closed with either delete() or closeHandlers()
  // After memory mapped buffer is closed, no disk IO operation should be performed for this log.
  @volatile private[log] var isMemoryMappedBufferClosed = false

  // Cache value of parent directory to avoid allocations in hot paths like ReplicaManager.checkpointHighWatermarks
  @volatile private var _parentDir: String = dir.getParent

  // Last time the log was flushed
  private val lastFlushedTime = new AtomicLong(time.milliseconds)

  private[log] def dir: File = _dir

  private[log] def name: String = dir.getName()

  private[log] def parentDir: String = _parentDir

  private[log] def parentDirFile: File = new File(_parentDir)

  private[log] def isFuture: Boolean = dir.getName.endsWith(LocalLog.FutureDirSuffix)

  private def maybeHandleIOException[T](msg: => String)(fun: => T): T = {
    LocalLog.maybeHandleIOException(logDirFailureChannel, parentDir, msg) {
      fun
    }
  }

  /**
   * Rename the directory of the log
   * @param name the new dir name
   * @throws KafkaStorageException if rename fails
   */
  private[log] def renameDir(name: String): Boolean = {
    maybeHandleIOException(s"Error while renaming dir for $topicPartition in log dir ${dir.getParent}") {
      val renamedDir = new File(dir.getParent, name)
      Utils.atomicMoveWithFallback(dir.toPath, renamedDir.toPath)
      if (renamedDir != dir) {
        _dir = renamedDir
        _parentDir = renamedDir.getParent
        segments.updateParentDir(renamedDir)
        true
      } else {
        false
      }
    }
  }

  /**
   * Update the existing configuration to the new provided configuration.
   * @param newConfig the new configuration to be updated to
   */
  private[log] def updateConfig(newConfig: LogConfig): Unit = {
    val oldConfig = config
    config = newConfig
    val oldRecordVersion = oldConfig.recordVersion
    val newRecordVersion = newConfig.recordVersion
    if (newRecordVersion.precedes(oldRecordVersion))
      warn(s"Record format version has been downgraded from $oldRecordVersion to $newRecordVersion.")
  }

  private[log] def checkIfMemoryMappedBufferClosed(): Unit = {
    if (isMemoryMappedBufferClosed)
      throw new KafkaStorageException(s"The memory mapped buffer for log of $topicPartition is already closed")
  }

  private[log] def updateRecoveryPoint(newRecoveryPoint: Long): Unit = {
    recoveryPoint = newRecoveryPoint
  }

  /**
   * Update recoveryPoint to provided offset and mark the log as flushed, if the offset is greater
   * than the existing recoveryPoint.
   *
   * @param offset the offset to be updated
   */
  private[log] def markFlushed(offset: Long): Unit = {
    checkIfMemoryMappedBufferClosed()
    if (offset > recoveryPoint) {
      updateRecoveryPoint(offset)// 后移recoveryPoint
      lastFlushedTime.set(time.milliseconds)// 修改lastFlushedTime
    }
  }

  /**
   * The number of messages appended to the log since the last flush
   */
  private[log] def unflushedMessages: Long = logEndOffset - recoveryPoint

  /**
   * Flush local log segments for all offsets up to offset-1.
   * Does not update the recovery point.
   *
   * @param offset The offset to flush up to (non-inclusive)
   */
  private[log] def flush(offset: Long): Unit = {
<<<<<<< HEAD
    // 通过跳表查找recoveryPoint到offset之间的对象
    val segmentsToFlush = segments.values(recoveryPoint, offset)
    // 刷盘
    segmentsToFlush.foreach(_.flush())
    // If there are any new segments, we need to flush the parent directory for crash consistency.
    segmentsToFlush.lastOption.filter(_.baseOffset >= this.recoveryPoint).foreach(_ => Utils.flushDir(dir.toPath))
=======
    val currentRecoveryPoint = recoveryPoint
    if (currentRecoveryPoint <= offset) {
      val segmentsToFlush = segments.values(currentRecoveryPoint, offset)
      segmentsToFlush.foreach(_.flush())
      // If there are any new segments, we need to flush the parent directory for crash consistency.
      if (segmentsToFlush.exists(_.baseOffset >= currentRecoveryPoint))
        Utils.flushDir(dir.toPath)
    }
>>>>>>> 63ea5db9
  }

  /**
   * The time this log is last known to have been fully flushed to disk
   */
  private[log] def lastFlushTime: Long = lastFlushedTime.get

  /**
   * The offset metadata of the next message that will be appended to the log
   */
  private[log] def logEndOffsetMetadata: LogOffsetMetadata = nextOffsetMetadata

  /**
   * The offset of the next message that will be appended to the log
   */
  private[log] def logEndOffset: Long = nextOffsetMetadata.messageOffset

  /**
   * Update end offset of the log, and update the recoveryPoint.
   *
   * @param endOffset the new end offset of the log
   *
   * 更新时机：
   *  1.Log 对象初始化时：当 Log 对象初始化时，我们必须要创建一个 LEO 对象，并对其进行初始化。
   *  2.写入新消息时：这个最容易理解。以上面的图为例，当不断向 Log 对象插入新消息时，LEO 值就像一个指针一样，需要不停地向右移动，也就是不断地增加。
   *  3.Log 对象发生日志切分（Log Roll）时：日志切分是啥呢？其实就是创建一个全新的日志段对象，并且关闭当前写入的日志段对象。这通常发生在当前日志段对象已满的时候。
   *    一旦发生日志切分，说明 Log 对象切换了 Active Segment，那么，LEO 中的起始位移值和段大小数据都要被更新，因此，在进行这一步操作时，我们必须要更新 LEO 对象。
   */
  private[log] def updateLogEndOffset(endOffset: Long): Unit = {
    nextOffsetMetadata = LogOffsetMetadata(endOffset, segments.activeSegment.baseOffset, segments.activeSegment.size)
    if (recoveryPoint > endOffset) {
      updateRecoveryPoint(endOffset)
    }
  }

  /**
   * Close file handlers used by log but don't write to disk.
   * This is called if the log directory is offline.
   */
  private[log] def closeHandlers(): Unit = {
    segments.closeHandlers()
    isMemoryMappedBufferClosed = true
  }

  /**
   * Closes the segments of the log.
   */
  private[log] def close(): Unit = {
    maybeHandleIOException(s"Error while renaming dir for $topicPartition in dir ${dir.getParent}") {
      checkIfMemoryMappedBufferClosed()
      segments.close()
    }
  }

  /**
   * Completely delete this log directory with no delay.
   */
  private[log] def deleteEmptyDir(): Unit = {
    maybeHandleIOException(s"Error while deleting dir for $topicPartition in dir ${dir.getParent}") {
      if (segments.nonEmpty) {
        throw new IllegalStateException(s"Can not delete directory when ${segments.numberOfSegments} segments are still present")
      }
      if (!isMemoryMappedBufferClosed) {
        throw new IllegalStateException(s"Can not delete directory when memory mapped buffer for log of $topicPartition is still open.")
      }
      Utils.delete(dir)
    }
  }

  /**
   * Completely delete all segments with no delay.
   * @return the deleted segments
   */
  private[log] def deleteAllSegments(): Iterable[LogSegment] = {
    maybeHandleIOException(s"Error while deleting all segments for $topicPartition in dir ${dir.getParent}") {
      val deletableSegments = List[LogSegment]() ++ segments.values
      removeAndDeleteSegments(segments.values, asyncDelete = false, LogDeletion(this))
      isMemoryMappedBufferClosed = true
      deletableSegments
    }
  }

  /**
   * Find segments starting from the oldest until the user-supplied predicate is false.
   * A final segment that is empty will never be returned.
   *
   * @param predicate A function that takes in a candidate log segment, the next higher segment
   *                  (if there is one). It returns true iff the segment is deletable.
   * @return the segments ready to be deleted
   */
  private[log] def deletableSegments(predicate: (LogSegment, Option[LogSegment]) => Boolean): Iterable[LogSegment] = {
    if (segments.isEmpty) { // 如果当前压根就没有任何日志段对象，直接返回
      Seq.empty
    } else {
      val deletable = ArrayBuffer.empty[LogSegment]
      val segmentsIterator = segments.values.iterator
      var segmentOpt = nextOption(segmentsIterator)
      // 从具有最小起始位移值的日志段对象开始遍历，直到满足以下条件之一便停止遍历：
      // 1. 测定条件函数predicate = false
      // 2. 扫描到包含Log对象高水位值所在的日志段对象
      // 3. 最新的日志段对象不包含任何消息
      // 最新日志段对象是segments中Key值最大对应的那个日志段，也就是我们常说的Active Segme
      // 在遍历过程中，同时不满足以上3个条件的所有日志段都是可以被删除的！
      while (segmentOpt.isDefined) {
        val segment = segmentOpt.get
        val nextSegmentOpt = nextOption(segmentsIterator)
        val isLastSegmentAndEmpty = nextSegmentOpt.isEmpty && segment.size == 0
        if (predicate(segment, nextSegmentOpt) && !isLastSegmentAndEmpty) {
          deletable += segment
          segmentOpt = nextSegmentOpt
        } else {
          segmentOpt = Option.empty
        }
      }
      deletable
    }
  }

  /**
   * This method deletes the given log segments by doing the following for each of them:
   * - It removes the segment from the segment map so that it will no longer be used for reads.
   * - It renames the index and log files by appending .deleted to the respective file name
   * - It can either schedule an asynchronous delete operation to occur in the future or perform the deletion synchronously
   *
   * Asynchronous deletion allows reads to happen concurrently without synchronization and without the possibility of
   * physically deleting a file while it is being read.
   *
   * This method does not convert IOException to KafkaStorageException, the immediate caller
   * is expected to catch and handle IOException.
   *
   * @param segmentsToDelete The log segments to schedule for deletion
   * @param asyncDelete Whether the segment files should be deleted asynchronously
   * @param reason The reason for the segment deletion
   */
  private[log] def removeAndDeleteSegments(segmentsToDelete: Iterable[LogSegment],
                                           asyncDelete: Boolean,
                                           reason: SegmentDeletionReason): Unit = {
    if (segmentsToDelete.nonEmpty) {
      // Most callers hold an iterator into the `segments` collection and `removeAndDeleteSegment` mutates it by
      // removing the deleted segment, we should force materialization of the iterator here, so that results of the
      // iteration remain valid and deterministic. We should also pass only the materialized view of the
      // iterator to the logic that actually deletes the segments.
      val toDelete = segmentsToDelete.toList
      reason.logReason(toDelete)
      toDelete.foreach { segment =>
        segments.remove(segment.baseOffset)
      }
      LocalLog.deleteSegmentFiles(toDelete, asyncDelete, dir, topicPartition, config, scheduler, logDirFailureChannel, logIdent)
    }
  }

  /**
   * Given a message offset, find its corresponding offset metadata in the log.
   * If the message offset is out of range, throw an OffsetOutOfRangeException
   */
  private[log] def convertToOffsetMetadataOrThrow(offset: Long): LogOffsetMetadata = {
    val fetchDataInfo = read(offset,
      maxLength = 1,
      minOneMessage = false,
      maxOffsetMetadata = nextOffsetMetadata,
      includeAbortedTxns = false)
    fetchDataInfo.fetchOffsetMetadata
  }

  /**
   * Read messages from the log.
   *
   * @param startOffset The offset to begin reading at
   * @param maxLength The maximum number of bytes to read
   * @param minOneMessage If this is true, the first message will be returned even if it exceeds `maxLength` (if one exists)
   * @param maxOffsetMetadata The metadata of the maximum offset to be fetched
   * @param includeAbortedTxns If true, aborted transactions are included
   * @throws OffsetOutOfRangeException If startOffset is beyond the log end offset
   * @return The fetch data information including fetch starting offset metadata and messages read.
   */
  def read(startOffset: Long,
           maxLength: Int,
           minOneMessage: Boolean,
           maxOffsetMetadata: LogOffsetMetadata,
           includeAbortedTxns: Boolean): FetchDataInfo = {
    maybeHandleIOException(s"Exception while reading from $topicPartition in dir ${dir.getParent}") {
      trace(s"Reading maximum $maxLength bytes at offset $startOffset from log with " +
        s"total length ${segments.sizeInBytes} bytes")

      // 读取消息时没有使用Monitor锁同步机制，因此这里取巧了，用本地变量的方式把LEO对象保存
      val endOffsetMetadata = nextOffsetMetadata
      val endOffset = endOffsetMetadata.messageOffset
      // 找到startOffset值所在的日志段对象。注意要使用floorEntry方法
      var segmentOpt = segments.floorSegment(startOffset)

      // return error on attempt to read beyond the log end offset
      // 满足以下条件之一将被视为消息越界，即你要读取的消息不在该Log对象中：
      // 1. 要读取的消息位移超过了LEO值
      // 2. 没找到对应的日志段对象
      // 3. 要读取的消息在Log Start Offset之下，同样是对外不可见的消息
      if (startOffset > endOffset || segmentOpt.isEmpty)
        throw new OffsetOutOfRangeException(s"Received request for offset $startOffset for partition $topicPartition, " +
          s"but we only have log segments upto $endOffset.")

      // 如果从LEO处开始读取，那么自然不会返回任何数据
      if (startOffset == maxOffsetMetadata.messageOffset)
        emptyFetchDataInfo(maxOffsetMetadata, includeAbortedTxns)
      else if (startOffset > maxOffsetMetadata.messageOffset)
      // 如果要读取的起始位置超过了能读取的最大位置，返回空的消息集合，因为没法读取任何消息
        emptyFetchDataInfo(convertToOffsetMetadataOrThrow(startOffset), includeAbortedTxns)
      else {
        // Do the read on the segment with a base offset less than the target offset
        // but if that segment doesn't contain any messages with an offset greater than that
        // continue to read from successive segments until we get some messages or we reach the end of the log
        var fetchDataInfo: FetchDataInfo = null
        // 开始遍历日志段对象，直到读出东西来或者读到日志末尾
        while (fetchDataInfo == null && segmentOpt.isDefined) {
          val segment = segmentOpt.get
          val baseOffset = segment.baseOffset

          val maxPosition =
          // Use the max offset position if it is on this segment; otherwise, the segment size is the limit.
            if (maxOffsetMetadata.segmentBaseOffset == segment.baseOffset) maxOffsetMetadata.relativePositionInSegment
            else segment.size

          // 调用日志段对象的read方法执行真正的读取消息操作
          fetchDataInfo = segment.read(startOffset, maxLength, maxPosition, minOneMessage)
          if (fetchDataInfo != null) { // 如果没有返回任何消息，去下一个日志段对象试试
            if (includeAbortedTxns)
              fetchDataInfo = addAbortedTransactions(startOffset, segment, fetchDataInfo)
          } else segmentOpt = segments.higherSegment(baseOffset)  // 没有读取到消息返回下一个LogSegment
        }

        if (fetchDataInfo != null) fetchDataInfo
        else {
          // okay we are beyond the end of the last segment with no data fetched although the start offset is in range,
          // this can happen when all messages with offset larger than start offsets have been deleted.
          // In this case, we will return the empty set with log end offset metadata
          // 已经读到日志末尾还是没有数据返回，只能返回空消息集合
          FetchDataInfo(nextOffsetMetadata, MemoryRecords.EMPTY)
        }
      }
    }
  }

  private[log] def append(lastOffset: Long, largestTimestamp: Long, shallowOffsetOfMaxTimestamp: Long, records: MemoryRecords): Unit = {
    segments.activeSegment.append(largestOffset = lastOffset, largestTimestamp = largestTimestamp,
      shallowOffsetOfMaxTimestamp = shallowOffsetOfMaxTimestamp, records = records)
    updateLogEndOffset(lastOffset + 1)
  }

  private def addAbortedTransactions(startOffset: Long, segment: LogSegment,
                                     fetchInfo: FetchDataInfo): FetchDataInfo = {
    val fetchSize = fetchInfo.records.sizeInBytes
    val startOffsetPosition = OffsetPosition(fetchInfo.fetchOffsetMetadata.messageOffset,
      fetchInfo.fetchOffsetMetadata.relativePositionInSegment)
    val upperBoundOffset = segment.fetchUpperBoundOffset(startOffsetPosition, fetchSize).getOrElse {
      segments.higherSegment(segment.baseOffset).map(_.baseOffset).getOrElse(logEndOffset)
    }

    val abortedTransactions = ListBuffer.empty[FetchResponseData.AbortedTransaction]
    def accumulator(abortedTxns: List[AbortedTxn]): Unit = abortedTransactions ++= abortedTxns.map(_.asAbortedTransaction)
    collectAbortedTransactions(startOffset, upperBoundOffset, segment, accumulator)

    FetchDataInfo(fetchOffsetMetadata = fetchInfo.fetchOffsetMetadata,
      records = fetchInfo.records,
      firstEntryIncomplete = fetchInfo.firstEntryIncomplete,
      abortedTransactions = Some(abortedTransactions.toList))
  }

  private def collectAbortedTransactions(startOffset: Long, upperBoundOffset: Long,
                                         startingSegment: LogSegment,
                                         accumulator: List[AbortedTxn] => Unit): Unit = {
    val higherSegments = segments.higherSegments(startingSegment.baseOffset).iterator
    var segmentEntryOpt = Option(startingSegment)
    while (segmentEntryOpt.isDefined) {
      val segment = segmentEntryOpt.get
      val searchResult = segment.collectAbortedTxns(startOffset, upperBoundOffset)
      accumulator(searchResult.abortedTransactions)
      if (searchResult.isComplete)
        return
      segmentEntryOpt = nextOption(higherSegments)
    }
  }

  private[log] def collectAbortedTransactions(logStartOffset: Long, baseOffset: Long, upperBoundOffset: Long): List[AbortedTxn] = {
    val segmentEntry = segments.floorSegment(baseOffset)
    val allAbortedTxns = ListBuffer.empty[AbortedTxn]
    def accumulator(abortedTxns: List[AbortedTxn]): Unit = allAbortedTxns ++= abortedTxns
    segmentEntry.foreach(segment => collectAbortedTransactions(logStartOffset, upperBoundOffset, segment, accumulator))
    allAbortedTxns.toList
  }

  /**
   * Roll the log over to a new active segment starting with the current logEndOffset.
   * This will trim the index to the exact size of the number of entries it currently contains.
   *
   * @param expectedNextOffset The expected next offset after the segment is rolled
   *
   * @return The newly rolled segment
   */
  private[log] def roll(expectedNextOffset: Option[Long] = None): LogSegment = {
    maybeHandleIOException(s"Error while rolling log segment for $topicPartition in dir ${dir.getParent}") {
      val start = time.hiResClockMs()
      checkIfMemoryMappedBufferClosed()
      // 获取LEO
      val newOffset = math.max(expectedNextOffset.getOrElse(0L), logEndOffset)
      // 新日志文件的文件名 LEO.log
      val logFile = LocalLog.logFile(dir, newOffset)
      val activeSegment = segments.activeSegment
      if (segments.contains(newOffset)) {
        // segment with the same base offset already exists and loaded
        if (activeSegment.baseOffset == newOffset && activeSegment.size == 0) {
          // We have seen this happen (see KAFKA-6388) after shouldRoll() returns true for an
          // active segment of size zero because of one of the indexes is "full" (due to _maxEntries == 0).
          warn(s"Trying to roll a new log segment with start offset $newOffset " +
            s"=max(provided offset = $expectedNextOffset, LEO = $logEndOffset) while it already " +
            s"exists and is active with size 0. Size of time index: ${activeSegment.timeIndex.entries}," +
            s" size of offset index: ${activeSegment.offsetIndex.entries}.")
          removeAndDeleteSegments(Seq(activeSegment), asyncDelete = true, LogRoll(this))
        } else {
          throw new KafkaException(s"Trying to roll a new log segment for topic partition $topicPartition with start offset $newOffset" +
            s" =max(provided offset = $expectedNextOffset, LEO = $logEndOffset) while it already exists. Existing " +
            s"segment is ${segments.get(newOffset)}.")
        }
      } else if (!segments.isEmpty && newOffset < activeSegment.baseOffset) {
        throw new KafkaException(
          s"Trying to roll a new log segment for topic partition $topicPartition with " +
            s"start offset $newOffset =max(provided offset = $expectedNextOffset, LEO = $logEndOffset) lower than start offset of the active segment $activeSegment")
      } else {
        // 新索引文件名[LEO].log
        val offsetIdxFile = offsetIndexFile(dir, newOffset)
        val timeIdxFile = timeIndexFile(dir, newOffset)
        val txnIdxFile = transactionIndexFile(dir, newOffset)

        for (file <- List(logFile, offsetIdxFile, timeIdxFile, txnIdxFile) if file.exists) {
          warn(s"Newly rolled segment file ${file.getAbsolutePath} already exists; deleting it first")
          Files.delete(file.toPath)
        }

        segments.lastSegment.foreach(_.onBecomeInactiveSegment())
      }

      val newSegment = LogSegment.open(dir,
        baseOffset = newOffset,
        config,
        time = time,
        initFileSize = config.initFileSize,
        preallocate = config.preallocate)
      // 添加到跳表中
      segments.add(newSegment)

      // We need to update the segment base offset and append position data of the metadata when log rolls.
      // The next offset should not change.
      // 更新nextOffsetMetadata，更新activeOffset.baseOffset和activeSegment.size，而LEO并不会改变
      updateLogEndOffset(nextOffsetMetadata.messageOffset)

      info(s"Rolled new log segment at offset $newOffset in ${time.hiResClockMs() - start} ms.")

      newSegment
    }
  }

  /**
   *  Delete all data in the local log and start at the new offset.
   *
   *  @param newOffset The new offset to start the log with
   *  @return the list of segments that were scheduled for deletion
   */
  private[log] def truncateFullyAndStartAt(newOffset: Long): Iterable[LogSegment] = {
    maybeHandleIOException(s"Error while truncating the entire log for $topicPartition in dir ${dir.getParent}") {
      debug(s"Truncate and start at offset $newOffset")
      checkIfMemoryMappedBufferClosed()
      val segmentsToDelete = List[LogSegment]() ++ segments.values
      removeAndDeleteSegments(segmentsToDelete, asyncDelete = true, LogTruncation(this))
      segments.add(LogSegment.open(dir,
        baseOffset = newOffset,
        config = config,
        time = time,
        initFileSize = config.initFileSize,
        preallocate = config.preallocate))
      updateLogEndOffset(newOffset)
      segmentsToDelete
    }
  }

  /**
   * Truncate this log so that it ends with the greatest offset < targetOffset.
   *
   * @param targetOffset The offset to truncate to, an upper bound on all offsets in the log after truncation is complete.
   * @return the list of segments that were scheduled for deletion
   */
  private[log] def truncateTo(targetOffset: Long): Iterable[LogSegment] = {
    val deletableSegments = List[LogSegment]() ++ segments.filter(segment => segment.baseOffset > targetOffset)
    removeAndDeleteSegments(deletableSegments, asyncDelete = true, LogTruncation(this))
    segments.activeSegment.truncateTo(targetOffset)
    updateLogEndOffset(targetOffset)
    deletableSegments
  }
}

/**
 * Helper functions for logs
 */
object LocalLog extends Logging {

  /** a log file */
  private[log] val LogFileSuffix = ".log"

  /** an index file */
  private[log] val IndexFileSuffix = ".index"

  /** a time index file */
  private[log] val TimeIndexFileSuffix = ".timeindex"

  /** an (aborted) txn index */
  private[log] val TxnIndexFileSuffix = ".txnindex"

  /** a file that is scheduled to be deleted */
  private[log] val DeletedFileSuffix = ".deleted"

  /** A temporary file that is being used for log cleaning */
  private[log] val CleanedFileSuffix = ".cleaned"

  /** A temporary file used when swapping files into the log */
  private[log] val SwapFileSuffix = ".swap"

  /** a directory that is scheduled to be deleted */
  private[log] val DeleteDirSuffix = "-delete"

  /** a directory that is used for future partition */
  private[log] val FutureDirSuffix = "-future"

  private[log] val DeleteDirPattern = Pattern.compile(s"^(\\S+)-(\\S+)\\.(\\S+)$DeleteDirSuffix")
  private[log] val FutureDirPattern = Pattern.compile(s"^(\\S+)-(\\S+)\\.(\\S+)$FutureDirSuffix")

  private[log] val UnknownOffset = -1L

  /**
   * Make log segment file name from offset bytes. All this does is pad out the offset number with zeros
   * so that ls sorts the files numerically.
   *
   * @param offset The offset to use in the file name
   * @return The filename
   */
  private[log] def filenamePrefixFromOffset(offset: Long): String = {
    val nf = NumberFormat.getInstance()
    nf.setMinimumIntegerDigits(20)
    nf.setMaximumFractionDigits(0)
    nf.setGroupingUsed(false)
    nf.format(offset)
  }

  /**
   * Construct a log file name in the given dir with the given base offset and the given suffix
   *
   * @param dir The directory in which the log will reside
   * @param offset The base offset of the log file
   * @param suffix The suffix to be appended to the file name (e.g. "", ".deleted", ".cleaned", ".swap", etc.)
   */
  private[log] def logFile(dir: File, offset: Long, suffix: String = ""): File =
    new File(dir, filenamePrefixFromOffset(offset) + LogFileSuffix + suffix)

  /**
   * Return a directory name to rename the log directory to for async deletion.
   * The name will be in the following format: "topic-partitionId.uniqueId-delete".
   * If the topic name is too long, it will be truncated to prevent the total name
   * from exceeding 255 characters.
   */
  private[log] def logDeleteDirName(topicPartition: TopicPartition): String = {
    val uniqueId = java.util.UUID.randomUUID.toString.replaceAll("-", "")
    val suffix = s"-${topicPartition.partition()}.${uniqueId}${DeleteDirSuffix}"
    val prefixLength = Math.min(topicPartition.topic().size, 255 - suffix.size)
    s"${topicPartition.topic().substring(0, prefixLength)}${suffix}"
  }

  /**
   * Return a future directory name for the given topic partition. The name will be in the following
   * format: topic-partition.uniqueId-future where topic, partition and uniqueId are variables.
   */
  private[log] def logFutureDirName(topicPartition: TopicPartition): String = {
    logDirNameWithSuffix(topicPartition, FutureDirSuffix)
  }

  private[log] def logDirNameWithSuffix(topicPartition: TopicPartition, suffix: String): String = {
    val uniqueId = java.util.UUID.randomUUID.toString.replaceAll("-", "")
    s"${logDirName(topicPartition)}.$uniqueId$suffix"
  }

  /**
   * Return a directory name for the given topic partition. The name will be in the following
   * format: topic-partition where topic, partition are variables.
   */
  private[log] def logDirName(topicPartition: TopicPartition): String = {
    s"${topicPartition.topic}-${topicPartition.partition}"
  }

  /**
   * Construct an index file name in the given dir using the given base offset and the given suffix
   *
   * @param dir The directory in which the log will reside
   * @param offset The base offset of the log file
   * @param suffix The suffix to be appended to the file name ("", ".deleted", ".cleaned", ".swap", etc.)
   */
  private[log] def offsetIndexFile(dir: File, offset: Long, suffix: String = ""): File =
    new File(dir, filenamePrefixFromOffset(offset) + IndexFileSuffix + suffix)

  /**
   * Construct a time index file name in the given dir using the given base offset and the given suffix
   *
   * @param dir The directory in which the log will reside
   * @param offset The base offset of the log file
   * @param suffix The suffix to be appended to the file name ("", ".deleted", ".cleaned", ".swap", etc.)
   */
  private[log] def timeIndexFile(dir: File, offset: Long, suffix: String = ""): File =
    new File(dir, filenamePrefixFromOffset(offset) + TimeIndexFileSuffix + suffix)

  /**
   * Construct a transaction index file name in the given dir using the given base offset and the given suffix
   *
   * @param dir The directory in which the log will reside
   * @param offset The base offset of the log file
   * @param suffix The suffix to be appended to the file name ("", ".deleted", ".cleaned", ".swap", etc.)
   */
  private[log] def transactionIndexFile(dir: File, offset: Long, suffix: String = ""): File =
    new File(dir, filenamePrefixFromOffset(offset) + TxnIndexFileSuffix + suffix)

  private[log] def offsetFromFileName(filename: String): Long = {
    filename.substring(0, filename.indexOf('.')).toLong
  }

  private[log] def offsetFromFile(file: File): Long = {
    offsetFromFileName(file.getName)
  }

  /**
   * Parse the topic and partition out of the directory name of a log
   */
  private[log] def parseTopicPartitionName(dir: File): TopicPartition = {
    if (dir == null)
      throw new KafkaException("dir should not be null")

    def exception(dir: File): KafkaException = {
      new KafkaException(s"Found directory ${dir.getCanonicalPath}, '${dir.getName}' is not in the form of " +
        "topic-partition or topic-partition.uniqueId-delete (if marked for deletion).\n" +
        "Kafka's log directories (and children) should only contain Kafka topic data.")
    }

    val dirName = dir.getName
    if (dirName == null || dirName.isEmpty || !dirName.contains('-'))
      throw exception(dir)
    if (dirName.endsWith(DeleteDirSuffix) && !DeleteDirPattern.matcher(dirName).matches ||
      dirName.endsWith(FutureDirSuffix) && !FutureDirPattern.matcher(dirName).matches)
      throw exception(dir)

    val name: String =
      if (dirName.endsWith(DeleteDirSuffix) || dirName.endsWith(FutureDirSuffix)) dirName.substring(0, dirName.lastIndexOf('.'))
      else dirName

    val index = name.lastIndexOf('-')
    val topic = name.substring(0, index)
    val partitionString = name.substring(index + 1)
    if (topic.isEmpty || partitionString.isEmpty)
      throw exception(dir)

    val partition =
      try partitionString.toInt
      catch { case _: NumberFormatException => throw exception(dir) }

    new TopicPartition(topic, partition)
  }

  private[log] def isIndexFile(file: File): Boolean = {
    val filename = file.getName
    filename.endsWith(IndexFileSuffix) || filename.endsWith(TimeIndexFileSuffix) || filename.endsWith(TxnIndexFileSuffix)
  }

  private[log] def isLogFile(file: File): Boolean =
    file.getPath.endsWith(LogFileSuffix)

  /**
   * Invokes the provided function and handles any IOException raised by the function by marking the
   * provided directory offline.
   *
   * @param logDirFailureChannel Used to asynchronously handle log directory failure.
   * @param logDir The log directory to be marked offline during an IOException.
   * @param errorMsg The error message to be used when marking the log directory offline.
   * @param fun The function to be executed.
   * @return The value returned by the function after a successful invocation
   */
  private[log] def maybeHandleIOException[T](logDirFailureChannel: LogDirFailureChannel,
                                             logDir: String,
                                             errorMsg: => String)(fun: => T): T = {
    if (logDirFailureChannel.hasOfflineLogDir(logDir)) {
      throw new KafkaStorageException(s"The log dir $logDir is already offline due to a previous IO exception.")
    }
    try {
      fun
    } catch {
      case e: IOException =>
        logDirFailureChannel.maybeAddOfflineLogDir(logDir, errorMsg, e)
        throw new KafkaStorageException(errorMsg, e)
    }
  }

  /**
   * Split a segment into one or more segments such that there is no offset overflow in any of them. The
   * resulting segments will contain the exact same messages that are present in the input segment. On successful
   * completion of this method, the input segment will be deleted and will be replaced by the resulting new segments.
   * See replaceSegments for recovery logic, in case the broker dies in the middle of this operation.
   *
   * Note that this method assumes we have already determined that the segment passed in contains records that cause
   * offset overflow.
   *
   * The split logic overloads the use of .clean files that LogCleaner typically uses to make the process of replacing
   * the input segment with multiple new segments atomic and recoverable in the event of a crash. See replaceSegments
   * and completeSwapOperations for the implementation to make this operation recoverable on crashes.</p>
   *
   * @param segment Segment to split
   * @param existingSegments The existing segments of the log
   * @param dir The directory in which the log will reside
   * @param topicPartition The topic
   * @param config The log configuration settings
   * @param scheduler The thread pool scheduler used for background actions
   * @param logDirFailureChannel The LogDirFailureChannel to asynchronously handle log dir failure
   * @param logPrefix The logging prefix
   * @return List of new segments that replace the input segment
   */
  private[log] def splitOverflowedSegment(segment: LogSegment,
                                          existingSegments: LogSegments,
                                          dir: File,
                                          topicPartition: TopicPartition,
                                          config: LogConfig,
                                          scheduler: Scheduler,
                                          logDirFailureChannel: LogDirFailureChannel,
                                          logPrefix: String): SplitSegmentResult = {
    require(isLogFile(segment.log.file), s"Cannot split file ${segment.log.file.getAbsoluteFile}")
    require(segment.hasOverflow, s"Split operation is only permitted for segments with overflow, and the problem path is ${segment.log.file.getAbsoluteFile}")

    info(s"${logPrefix}Splitting overflowed segment $segment")

    val newSegments = ListBuffer[LogSegment]()
    try {
      var position = 0
      val sourceRecords = segment.log

      while (position < sourceRecords.sizeInBytes) {
        val firstBatch = sourceRecords.batchesFrom(position).asScala.head
        val newSegment = createNewCleanedSegment(dir, config, firstBatch.baseOffset)
        newSegments += newSegment

        val bytesAppended = newSegment.appendFromFile(sourceRecords, position)
        if (bytesAppended == 0)
          throw new IllegalStateException(s"Failed to append records from position $position in $segment")

        position += bytesAppended
      }

      // prepare new segments
      var totalSizeOfNewSegments = 0
      newSegments.foreach { splitSegment =>
        splitSegment.onBecomeInactiveSegment()
        splitSegment.flush()
        splitSegment.lastModified = segment.lastModified
        totalSizeOfNewSegments += splitSegment.log.sizeInBytes
      }
      // size of all the new segments combined must equal size of the original segment
      if (totalSizeOfNewSegments != segment.log.sizeInBytes)
        throw new IllegalStateException("Inconsistent segment sizes after split" +
          s" before: ${segment.log.sizeInBytes} after: $totalSizeOfNewSegments")

      // replace old segment with new ones
      info(s"${logPrefix}Replacing overflowed segment $segment with split segments $newSegments")
      val newSegmentsToAdd = newSegments.toSeq
      val deletedSegments = LocalLog.replaceSegments(existingSegments, newSegmentsToAdd, List(segment),
        dir, topicPartition, config, scheduler, logDirFailureChannel, logPrefix)
      SplitSegmentResult(deletedSegments.toSeq, newSegmentsToAdd)
    } catch {
      case e: Exception =>
        newSegments.foreach { splitSegment =>
          splitSegment.close()
          splitSegment.deleteIfExists()
        }
        throw e
    }
  }

  /**
   * Swap one or more new segment in place and delete one or more existing segments in a crash-safe
   * manner. The old segments will be asynchronously deleted.
   *
   * This method does not need to convert IOException to KafkaStorageException because it is either
   * called before all logs are loaded or the caller will catch and handle IOException
   *
   * The sequence of operations is:
   *
   * - Cleaner creates one or more new segments with suffix .cleaned and invokes replaceSegments() on
   *   the Log instance. If broker crashes at this point, the clean-and-swap operation is aborted and
   *   the .cleaned files are deleted on recovery in LogLoader.
   * - New segments are renamed .swap. If the broker crashes before all segments were renamed to .swap, the
   *   clean-and-swap operation is aborted - .cleaned as well as .swap files are deleted on recovery in
   *   in LogLoader. We detect this situation by maintaining a specific order in which files are renamed
   *   from .cleaned to .swap. Basically, files are renamed in descending order of offsets. On recovery,
   *   all .swap files whose offset is greater than the minimum-offset .clean file are deleted.
   * - If the broker crashes after all new segments were renamed to .swap, the operation is completed,
   *   the swap operation is resumed on recovery as described in the next step.
   * - Old segment files are renamed to .deleted and asynchronous delete is scheduled. If the broker
   *   crashes, any .deleted files left behind are deleted on recovery in LogLoader.
   *   replaceSegments() is then invoked to complete the swap with newSegment recreated from the
   *   .swap file and oldSegments containing segments which were not renamed before the crash.
   * - Swap segment(s) are renamed to replace the existing segments, completing this operation.
   *   If the broker crashes, any .deleted files which may be left behind are deleted
   *   on recovery in LogLoader.
   *
   * @param existingSegments The existing segments of the log
   * @param newSegments The new log segment to add to the log
   * @param oldSegments The old log segments to delete from the log
   * @param dir The directory in which the log will reside
   * @param topicPartition The topic
   * @param config The log configuration settings
   * @param scheduler The thread pool scheduler used for background actions
   * @param logDirFailureChannel The LogDirFailureChannel to asynchronously handle log dir failure
   * @param logPrefix The logging prefix
   * @param isRecoveredSwapFile true if the new segment was created from a swap file during recovery after a crash
   */
  private[log] def replaceSegments(existingSegments: LogSegments,
                                   newSegments: Seq[LogSegment],
                                   oldSegments: Seq[LogSegment],
                                   dir: File,
                                   topicPartition: TopicPartition,
                                   config: LogConfig,
                                   scheduler: Scheduler,
                                   logDirFailureChannel: LogDirFailureChannel,
                                   logPrefix: String,
                                   isRecoveredSwapFile: Boolean = false): Iterable[LogSegment] = {
    val sortedNewSegments = newSegments.sortBy(_.baseOffset)
    // Some old segments may have been removed from index and scheduled for async deletion after the caller reads segments
    // but before this method is executed. We want to filter out those segments to avoid calling asyncDeleteSegment()
    // multiple times for the same segment.
    val sortedOldSegments = oldSegments.filter(seg => existingSegments.contains(seg.baseOffset)).sortBy(_.baseOffset)

    // need to do this in two phases to be crash safe AND do the delete asynchronously
    // if we crash in the middle of this we complete the swap in loadSegments()
    if (!isRecoveredSwapFile)
      sortedNewSegments.reverse.foreach(_.changeFileSuffixes(CleanedFileSuffix, SwapFileSuffix))
    sortedNewSegments.reverse.foreach(existingSegments.add(_))
    val newSegmentBaseOffsets = sortedNewSegments.map(_.baseOffset).toSet

    // delete the old files
    val deletedNotReplaced = sortedOldSegments.map { seg =>
      // remove the index entry
      if (seg.baseOffset != sortedNewSegments.head.baseOffset)
        existingSegments.remove(seg.baseOffset)
      deleteSegmentFiles(
        List(seg),
        asyncDelete = true,
        dir,
        topicPartition,
        config,
        scheduler,
        logDirFailureChannel,
        logPrefix)
      if (newSegmentBaseOffsets.contains(seg.baseOffset)) Option.empty else Some(seg)
    }.filter(item => item.isDefined).map(item => item.get)

    // okay we are safe now, remove the swap suffix
    sortedNewSegments.foreach(_.changeFileSuffixes(SwapFileSuffix, ""))
    Utils.flushDir(dir.toPath)
    deletedNotReplaced
  }

  /**
   * Perform physical deletion of the index and log files for the given segment.
   * Prior to the deletion, the index and log files are renamed by appending .deleted to the
   * respective file name. Allows these files to be optionally deleted asynchronously.
   *
   * This method assumes that the file exists. It does not need to convert IOException
   * (thrown from changeFileSuffixes) to KafkaStorageException because it is either called before
   * all logs are loaded or the caller will catch and handle IOException.
   *
   * @param segmentsToDelete The segments to be deleted
   * @param asyncDelete If true, the deletion of the segments is done asynchronously
   * @param dir The directory in which the log will reside
   * @param topicPartition The topic
   * @param config The log configuration settings
   * @param scheduler The thread pool scheduler used for background actions
   * @param logDirFailureChannel The LogDirFailureChannel to asynchronously handle log dir failure
   * @param logPrefix The logging prefix
   * @throws IOException if the file can't be renamed and still exists
   */
  private[log] def deleteSegmentFiles(segmentsToDelete: immutable.Iterable[LogSegment],
                                      asyncDelete: Boolean,
                                      dir: File,
                                      topicPartition: TopicPartition,
                                      config: LogConfig,
                                      scheduler: Scheduler,
                                      logDirFailureChannel: LogDirFailureChannel,
                                      logPrefix: String): Unit = {
    segmentsToDelete.foreach(_.changeFileSuffixes("", DeletedFileSuffix))

    def deleteSegments(): Unit = {
      info(s"${logPrefix}Deleting segment files ${segmentsToDelete.mkString(",")}")
      val parentDir = dir.getParent
      maybeHandleIOException(logDirFailureChannel, parentDir, s"Error while deleting segments for $topicPartition in dir $parentDir") {
        segmentsToDelete.foreach { segment =>
          segment.deleteIfExists()
        }
      }
    }

    if (asyncDelete)
      scheduler.schedule("delete-file", () => deleteSegments(), delay = config.fileDeleteDelayMs)
    else
      deleteSegments()
  }

  private[log] def emptyFetchDataInfo(fetchOffsetMetadata: LogOffsetMetadata,
                                      includeAbortedTxns: Boolean): FetchDataInfo = {
    val abortedTransactions =
      if (includeAbortedTxns) Some(List.empty[FetchResponseData.AbortedTransaction])
      else None
    FetchDataInfo(fetchOffsetMetadata,
      MemoryRecords.EMPTY,
      abortedTransactions = abortedTransactions)
  }

  private[log] def createNewCleanedSegment(dir: File, logConfig: LogConfig, baseOffset: Long): LogSegment = {
    LogSegment.deleteIfExists(dir, baseOffset, fileSuffix = CleanedFileSuffix)
    LogSegment.open(dir, baseOffset, logConfig, Time.SYSTEM,
      fileSuffix = CleanedFileSuffix, initFileSize = logConfig.initFileSize, preallocate = logConfig.preallocate)
  }

  /**
   * Wraps the value of iterator.next() in an option.
   * Note: this facility is a part of the Iterator class starting from scala v2.13.
   *
   * @param iterator
   * @tparam T the type of object held within the iterator
   * @return Some(iterator.next) if a next element exists, None otherwise.
   */
  private def nextOption[T](iterator: Iterator[T]): Option[T] = {
    if (iterator.hasNext)
      Some(iterator.next())
    else
      None
  }
}

trait SegmentDeletionReason {
  def logReason(toDelete: List[LogSegment]): Unit
}

case class LogTruncation(log: LocalLog) extends SegmentDeletionReason {
  override def logReason(toDelete: List[LogSegment]): Unit = {
    log.info(s"Deleting segments as part of log truncation: ${toDelete.mkString(",")}")
  }
}

case class LogRoll(log: LocalLog) extends SegmentDeletionReason {
  override def logReason(toDelete: List[LogSegment]): Unit = {
    log.info(s"Deleting segments as part of log roll: ${toDelete.mkString(",")}")
  }
}

case class LogDeletion(log: LocalLog) extends SegmentDeletionReason {
  override def logReason(toDelete: List[LogSegment]): Unit = {
    log.info(s"Deleting segments as the log has been deleted: ${toDelete.mkString(",")}")
  }
}<|MERGE_RESOLUTION|>--- conflicted
+++ resolved
@@ -168,23 +168,16 @@
    * @param offset The offset to flush up to (non-inclusive)
    */
   private[log] def flush(offset: Long): Unit = {
-<<<<<<< HEAD
-    // 通过跳表查找recoveryPoint到offset之间的对象
-    val segmentsToFlush = segments.values(recoveryPoint, offset)
-    // 刷盘
-    segmentsToFlush.foreach(_.flush())
-    // If there are any new segments, we need to flush the parent directory for crash consistency.
-    segmentsToFlush.lastOption.filter(_.baseOffset >= this.recoveryPoint).foreach(_ => Utils.flushDir(dir.toPath))
-=======
     val currentRecoveryPoint = recoveryPoint
     if (currentRecoveryPoint <= offset) {
+      // 通过跳表查找recoveryPoint到offset之间的对象
       val segmentsToFlush = segments.values(currentRecoveryPoint, offset)
+      // 刷盘
       segmentsToFlush.foreach(_.flush())
       // If there are any new segments, we need to flush the parent directory for crash consistency.
       if (segmentsToFlush.exists(_.baseOffset >= currentRecoveryPoint))
         Utils.flushDir(dir.toPath)
     }
->>>>>>> 63ea5db9
   }
 
   /**
