--- conflicted
+++ resolved
@@ -78,12 +78,8 @@
   val InitialTaskDelayMs = 30 * 1000
 
   private val logCreationOrDeletionLock = new Object
-<<<<<<< HEAD
   // 用于管理TopicAndPartition与Log之间的对应关系
-  private val currentLogs = new Pool[TopicPartition, Log]()
-=======
   private val currentLogs = new Pool[TopicPartition, UnifiedLog]()
->>>>>>> 63ea5db9
   // Future logs are put in the directory with "-future" suffix. Future log is created when user wants to move replica
   // from one log directory to another log directory on the same broker. The directory of the future log will be renamed
   // to replace the current log of the partition after the future log catches up with the current log
@@ -268,26 +264,17 @@
                            recoveryPoints: Map[TopicPartition, Long],
                            logStartOffsets: Map[TopicPartition, Long],
                            defaultConfig: LogConfig,
-<<<<<<< HEAD
-                           topicConfigOverrides: Map[String, LogConfig]): Log = {
+                           topicConfigOverrides: Map[String, LogConfig]): UnifiedLog = {
     // 从目录名解析topic名称和分区编号
-    val topicPartition = Log.parseTopicPartitionName(logDir)
+    val topicPartition = UnifiedLog.parseTopicPartitionName(logDir)
     // 获取log配置
-=======
-                           topicConfigOverrides: Map[String, LogConfig]): UnifiedLog = {
-    val topicPartition = UnifiedLog.parseTopicPartitionName(logDir)
->>>>>>> 63ea5db9
     val config = topicConfigOverrides.getOrElse(topicPartition.topic, defaultConfig)
     // 获取log对应的recoveryPoint
     val logRecoveryPoint = recoveryPoints.getOrElse(topicPartition, 0L)
     val logStartOffset = logStartOffsets.getOrElse(topicPartition, 0L)
 
-<<<<<<< HEAD
     // 创建log对象
-    val log = Log(
-=======
     val log = UnifiedLog(
->>>>>>> 63ea5db9
       dir = logDir,
       config = config,
       logStartOffset = logStartOffset,
@@ -1284,13 +1271,9 @@
         val timeSinceLastFlush = time.milliseconds - log.lastFlushTime
         debug(s"Checking if flush is needed on ${topicPartition.topic} flush interval ${log.config.flushMs}" +
               s" last flushed ${log.lastFlushTime} time since last flush: $timeSinceLastFlush")
-<<<<<<< HEAD
-        if(timeSinceLastFlush >= log.config.flushMs)// 检测是否到时间执行flush
-          log.flush() // 调用log.flush()，完成刷新操作
-=======
         if(timeSinceLastFlush >= log.config.flushMs)
+        // 调用log.flush()，完成刷新操作
           log.flush(false)
->>>>>>> 63ea5db9
       } catch {
         case e: Throwable =>
           error(s"Error flushing topic ${topicPartition.topic}", e)
