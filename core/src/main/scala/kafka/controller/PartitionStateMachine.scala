/**
 * Licensed to the Apache Software Foundation (ASF) under one or more
 * contributor license agreements.  See the NOTICE file distributed with
 * this work for additional information regarding copyright ownership.
 * The ASF licenses this file to You under the Apache License, Version 2.0
 * (the "License"); you may not use this file except in compliance with
 * the License.  You may obtain a copy of the License at
 *
 *    http://www.apache.org/licenses/LICENSE-2.0
 *
 * Unless required by applicable law or agreed to in writing, software
 * distributed under the License is distributed on an "AS IS" BASIS,
 * WITHOUT WARRANTIES OR CONDITIONS OF ANY KIND, either express or implied.
 * See the License for the specific language governing permissions and
 * limitations under the License.
*/
package kafka.controller

import kafka.api.LeaderAndIsr
import kafka.common.StateChangeFailedException
import kafka.controller.Election._
import kafka.server.KafkaConfig
import kafka.utils.Implicits._
import kafka.utils.Logging
import kafka.zk.KafkaZkClient
import kafka.zk.KafkaZkClient.UpdateLeaderAndIsrResult
import kafka.zk.TopicPartitionStateZNode
import org.apache.kafka.common.TopicPartition
import org.apache.kafka.common.errors.ControllerMovedException
import org.apache.zookeeper.KeeperException
import org.apache.zookeeper.KeeperException.Code
import scala.collection.{Map, Seq, mutable}

// 负责定义 Kafka 分区状态、合法的状态转换，以及管理状态之间的转换
abstract class PartitionStateMachine(controllerContext: ControllerContext) extends Logging {
  /**
   * Invoked on successful controller election.
   */
  def startup(): Unit = {
    info("Initializing partition state")
    initializePartitionState() // 初始化分区状态
    info("Triggering online partition state changes")
    triggerOnlinePartitionStateChange() // 尝试将分区切换到onlinePartition状态
    debug(s"Started partition state machine with initial state -> ${controllerContext.partitionStates}")
  }

  /**
   * Invoked on controller shutdown.
   */
  def shutdown(): Unit = {
    info("Stopped partition state machine")
  }

  /**
   * This API invokes the OnlinePartition state change on all partitions in either the NewPartition or OfflinePartition
   * state. This is called on a successful controller election and on broker changes
   */
  def triggerOnlinePartitionStateChange(): Map[TopicPartition, Either[Throwable, LeaderAndIsr]] = {
    val partitions = controllerContext.partitionsInStates(Set(OfflinePartition, NewPartition))
    triggerOnlineStateChangeForPartitions(partitions)
  }

  def triggerOnlinePartitionStateChange(topic: String): Unit = {
    val partitions = controllerContext.partitionsInStates(topic, Set(OfflinePartition, NewPartition))
    triggerOnlineStateChangeForPartitions(partitions)
  }

  private def triggerOnlineStateChangeForPartitions(partitions: collection.Set[TopicPartition]): Map[TopicPartition, Either[Throwable, LeaderAndIsr]] = {
    // try to move all partitions in NewPartition or OfflinePartition state to OnlinePartition state except partitions
    // that belong to topics to be deleted
    val partitionsToTrigger = partitions.filter { partition =>
      !controllerContext.isTopicQueuedUpForDeletion(partition.topic)
    }.toSeq

    // 调用handleStateChanges方法对指定分区进行状态切换
    handleStateChanges(partitionsToTrigger, OnlinePartition, Some(OfflinePartitionLeaderElectionStrategy(false)))
    // TODO: If handleStateChanges catches an exception, it is not enough to bail out and log an error.
    // It is important to trigger leader election for those partitions.
  }

  /**
   * Invoked on startup of the partition's state machine to set the initial state for all existing partitions in
   * zookeeper
   */
  private def initializePartitionState(): Unit = {
    for (topicPartition <- controllerContext.allPartitions) {
      // check if leader and isr path exists for partition. If not, then it is in NEW state
      controllerContext.partitionLeadershipInfo(topicPartition) match {
        case Some(currentLeaderIsrAndEpoch) => // 存在Leader副本和ISR集合的信息
          // else, check if the leader for partition is alive. If yes, it is in Online state, else it is in Offline state
          if (controllerContext.isReplicaOnline(currentLeaderIsrAndEpoch.leaderAndIsr.leader, topicPartition))
          // leader is alive(leader所在broker可用)
            controllerContext.putPartitionState(topicPartition, OnlinePartition)
          else {
            // leader 所在broker 不可用
            controllerContext.putPartitionState(topicPartition, OfflinePartition)
          }
        case None =>
          // 没有 leader副本和isr集合的信息
          controllerContext.putPartitionState(topicPartition, NewPartition)
      }
    }
  }

  // handleStateChanges 把partitions 的状态设置为 targetState，同时，还可能需要用 leaderElectionStrategy策略为 partitions 选举新的 Leader，最终将 partitions 的 Leader 信息返回
  def handleStateChanges(
    partitions: Seq[TopicPartition],
    targetState: PartitionState
  ): Map[TopicPartition, Either[Throwable, LeaderAndIsr]] = {
    handleStateChanges(partitions, targetState, None)
  }

  def handleStateChanges(
    partitions: Seq[TopicPartition],
    targetState: PartitionState,
    leaderElectionStrategy: Option[PartitionLeaderElectionStrategy]
  ): Map[TopicPartition, Either[Throwable, LeaderAndIsr]]

}

/**
 * This class represents the state machine for partitions. It defines the states that a partition can be in, and
 * transitions to move the partition to another legal state. The different states that a partition can be in are -
 * 1. NonExistentPartition: This state indicates that the partition was either never created or was created and then
 *                          deleted. Valid previous state, if one exists, is OfflinePartition
 * 2. NewPartition        : After creation, the partition is in the NewPartition state. In this state, the partition should have
 *                          replicas assigned to it, but no leader/isr yet. Valid previous states are NonExistentPartition
 * 3. OnlinePartition     : Once a leader is elected for a partition, it is in the OnlinePartition state.
 *                          Valid previous states are NewPartition/OfflinePartition
 * 4. OfflinePartition    : If, after successful leader election, the leader for partition dies, then the partition
 *                          moves to the OfflinePartition state. Valid previous states are NewPartition/OnlinePartition
 */
class ZkPartitionStateMachine(config: KafkaConfig,
                              stateChangeLogger: StateChangeLogger,
                              controllerContext: ControllerContext,
                              zkClient: KafkaZkClient,
                              controllerBrokerRequestBatch: ControllerBrokerRequestBatch)
  extends PartitionStateMachine(controllerContext) {

  private val controllerId = config.brokerId
  this.logIdent = s"[PartitionStateMachine controllerId=$controllerId] "

  /**
   * Try to change the state of the given partitions to the given targetState, using the given
   * partitionLeaderElectionStrategyOpt if a leader election is required.
   * @param partitions The partitions
   * @param targetState The state
   * @param partitionLeaderElectionStrategyOpt The leader election strategy if a leader election is required.
   * @return A map of failed and successful elections when targetState is OnlinePartitions. The keys are the
   *         topic partitions and the corresponding values are either the exception that was thrown or new
   *         leader & ISR.
   */
  override def handleStateChanges(
    partitions: Seq[TopicPartition],
    targetState: PartitionState,
    partitionLeaderElectionStrategyOpt: Option[PartitionLeaderElectionStrategy]
  ): Map[TopicPartition, Either[Throwable, LeaderAndIsr]] = {
    if (partitions.nonEmpty) {
      try {
        // 清空Controller待发送请求集合，准备本次请求发送
        controllerBrokerRequestBatch.newBatch()
        // 调用doHandleStateChanges方法执行真正的状态变更逻辑
        val result = doHandleStateChanges(
          partitions,
          targetState,
          partitionLeaderElectionStrategyOpt
        )
        // Controller给相关Broker发送请求通知状态变化
        controllerBrokerRequestBatch.sendRequestsToBrokers(controllerContext.epoch)
        // 返回状态变更处理结果
        result
      } catch {
        // 如果Controller易主，则记录错误日志，然后重新抛出异常
        // 上层代码会捕获该异常并执行maybeResign方法执行卸任逻辑
        case e: ControllerMovedException =>
          error(s"Controller moved to another broker when moving some partitions to $targetState state", e)
          throw e
        // 如果是其他异常，记录错误日志，封装错误返回
        case e: Throwable =>
          error(s"Error while moving some partitions to $targetState state", e)
          partitions.iterator.map(_ -> Left(e)).toMap
      }
    } else {// 如果partitions为空，什么都不用做
      Map.empty
    }
  }

  private def partitionState(partition: TopicPartition): PartitionState = {
    controllerContext.partitionState(partition)
  }

  /**
   * This API exercises the partition's state machine. It ensures that every state transition happens from a legal
   * previous state to the target state. Valid state transitions are:
   * NonExistentPartition -> NewPartition:
   * --load assigned replicas from ZK to controller cache
   *
   * NewPartition -> OnlinePartition
   * --assign first live replica as the leader and all live replicas as the isr; write leader and isr to ZK for this partition
   * --send LeaderAndIsr request to every live replica and UpdateMetadata request to every live broker
   *
   * OnlinePartition,OfflinePartition -> OnlinePartition
   * --select new leader and isr for this partition and a set of replicas to receive the LeaderAndIsr request, and write leader and isr to ZK
   * --for this partition, send LeaderAndIsr request to every receiving replica and UpdateMetadata request to every live broker
   *
   * NewPartition,OnlinePartition,OfflinePartition -> OfflinePartition
   * --nothing other than marking partition state as Offline
   *
   * OfflinePartition -> NonExistentPartition
   * --nothing other than marking the partition state as NonExistentPartition
   * @param partitions  The partitions for which the state transition is invoked
   * @param targetState The end state that the partition should be moved to
   * @return A map of failed and successful elections when targetState is OnlinePartitions. The keys are the
   *         topic partitions and the corresponding values are either the exception that was thrown or new
   *         leader & ISR.
   *
   *  Leader 和 ISR 的确定规则是：选择存活副本列表的第一个副本作为 Leader；选择存活副本列表作为 ISR
   */
  private def doHandleStateChanges(
    partitions: Seq[TopicPartition],
    targetState: PartitionState,
    partitionLeaderElectionStrategyOpt: Option[PartitionLeaderElectionStrategy]
  ): Map[TopicPartition, Either[Throwable, LeaderAndIsr]] = {
    val stateChangeLog = stateChangeLogger.withControllerEpoch(controllerContext.epoch)
    val traceEnabled = stateChangeLog.isTraceEnabled
    // 初始化新分区的状态为NonExistentPartition
    partitions.foreach(partition => controllerContext.putPartitionStateIfNotExists(partition, NonExistentPartition))
    // 找出要执行非法状态转换的分区，记录错误日志
    val (validPartitions, invalidPartitions) = controllerContext.checkValidPartitionStateChange(partitions, targetState)
    invalidPartitions.foreach(partition => logInvalidTransition(partition, targetState))

    // 根据targetState进入到不同的case分支
    // 开始转换前会校验分区的前置状态是否合法
    targetState match {
      case NewPartition =>
        validPartitions.foreach { partition =>
          stateChangeLog.info(s"Changed partition $partition state from ${partitionState(partition)} to $targetState with " +
            s"assigned replicas ${controllerContext.partitionReplicaAssignment(partition).mkString(",")}")
          controllerContext.putPartitionState(partition, NewPartition)
        }
        Map.empty
      case OnlinePartition =>
        // 获取未初始化分区列表，也就是NewPartition状态下的所有分区
        val uninitializedPartitions = validPartitions.filter(partition => partitionState(partition) == NewPartition)
        // 获取具备Leader选举资格的分区列表
        // 只能为OnlinePartition和OfflinePartition状态的分区选举Leader
        val partitionsToElectLeader = validPartitions.filter(partition => partitionState(partition) == OfflinePartition || partitionState(partition) == OnlinePartition)
        // 初始化NewPartition状态分区，在ZooKeeper中写入Leader和ISR数据
        if (uninitializedPartitions.nonEmpty) {
          val successfulInitializations = initializeLeaderAndIsrForPartitions(uninitializedPartitions)
          successfulInitializations.foreach { partition =>
            stateChangeLog.info(s"Changed partition $partition from ${partitionState(partition)} to $targetState with state " +
              s"${controllerContext.partitionLeadershipInfo(partition).get.leaderAndIsr}")
            controllerContext.putPartitionState(partition, OnlinePartition)
          }
        }
        // 为具备Leader选举资格的分区推选Leader
        if (partitionsToElectLeader.nonEmpty) {
          val electionResults = electLeaderForPartitions(
            partitionsToElectLeader,
            partitionLeaderElectionStrategyOpt.getOrElse(
              throw new IllegalArgumentException("Election strategy is a required field when the target state is OnlinePartition")
            )
          )

          electionResults.foreach {
            case (partition, Right(leaderAndIsr)) =>
              stateChangeLog.info(
                s"Changed partition $partition from ${partitionState(partition)} to $targetState with state $leaderAndIsr"
              )
              // 将成功选举Leader后的分区设置成OnlinePartition状态
              controllerContext.putPartitionState(partition, OnlinePartition)
            case (_, Left(_)) => // Ignore; no need to update partition state on election error // 如果选举失败，忽略之
          }

          // 返回Leader选举结果
          electionResults
        } else {
          Map.empty
        }
      case OfflinePartition | NonExistentPartition =>
        validPartitions.foreach { partition =>
          if (traceEnabled)
            stateChangeLog.trace(s"Changed partition $partition state from ${partitionState(partition)} to $targetState")
          controllerContext.putPartitionState(partition, targetState)
        }
        Map.empty
    }
  }

  /**
   * Initialize leader and isr partition state in zookeeper.
   * @param partitions The partitions  that we're trying to initialize.
   * @return The partitions that have been successfully initialized.
   */
  private def initializeLeaderAndIsrForPartitions(partitions: Seq[TopicPartition]): Seq[TopicPartition] = {
    val successfulInitializations = mutable.Buffer.empty[TopicPartition]
    // 获取每个分区的副本列表
    val replicasPerPartition = partitions.map(partition => partition -> controllerContext.partitionReplicaAssignment(partition))
    // 获取每个分区的所有存活副本
    val liveReplicasPerPartition = replicasPerPartition.map { case (partition, replicas) =>
        val liveReplicasForPartition = replicas.filter(replica => controllerContext.isReplicaOnline(replica, partition))
        partition -> liveReplicasForPartition
    }
    // 按照有无存活副本对分区进行分组
    // 分为两组：有存活副本的分区；无任何存活副本的分区
    val (partitionsWithoutLiveReplicas, partitionsWithLiveReplicas) = liveReplicasPerPartition.partition { case (_, liveReplicas) => liveReplicas.isEmpty }

    partitionsWithoutLiveReplicas.foreach { case (partition, _) =>
      val failMsg = s"Controller $controllerId epoch ${controllerContext.epoch} encountered error during state change of " +
        s"partition $partition from New to Online, assigned replicas are " +
        s"[${controllerContext.partitionReplicaAssignment(partition).mkString(",")}], live brokers are [${controllerContext.liveBrokerIds}]. No assigned " +
        "replica is alive."
      logFailedStateChange(partition, NewPartition, OnlinePartition, new StateChangeFailedException(failMsg))
    }
    // 为"有存活副本的分区"确定Leader和ISR
    // Leader确认依据：存活副本列表的首个副本被认定为Leader
    // ISR确认依据：存活副本列表被认定为ISR
    // leaderEpoch 和 zkVersion初始化为0
    val leaderIsrAndControllerEpochs = partitionsWithLiveReplicas.map { case (partition, liveReplicas) =>
      val leaderAndIsr = LeaderAndIsr(liveReplicas.head, liveReplicas.toList)
      val leaderIsrAndControllerEpoch = LeaderIsrAndControllerEpoch(leaderAndIsr, controllerContext.epoch)
      partition -> leaderIsrAndControllerEpoch
    }.toMap
    // 转成json保存至/brokers/topics/{topic_name}/partitions/[partitionId]/state
    val createResponses = try {
      zkClient.createTopicPartitionStatesRaw(leaderIsrAndControllerEpochs, controllerContext.epochZkVersion)
    } catch {
      case e: ControllerMovedException =>
        error("Controller moved to another broker when trying to create the topic partition state znode", e)
        throw e
      case e: Exception =>
        partitionsWithLiveReplicas.foreach { case (partition, _) => logFailedStateChange(partition, partitionState(partition), NewPartition, e) }
        Seq.empty
    }
    createResponses.foreach { createResponse =>
      val code = createResponse.resultCode
      val partition = createResponse.ctx.get.asInstanceOf[TopicPartition]
      val leaderIsrAndControllerEpoch = leaderIsrAndControllerEpochs(partition)
      if (code == Code.OK) {
        // 更新partitionLeaderInfo中的记录
        controllerContext.putPartitionLeadershipInfo(partition, leaderIsrAndControllerEpoch)
        // 添加LeaderAndIsrRequest待发送
        controllerBrokerRequestBatch.addLeaderAndIsrRequestForBrokers(leaderIsrAndControllerEpoch.leaderAndIsr.isr,
          partition, leaderIsrAndControllerEpoch, controllerContext.partitionFullReplicaAssignment(partition), isNew = true)
        successfulInitializations += partition
      } else {
        logFailedStateChange(partition, NewPartition, OnlinePartition, code)
      }
    }
    successfulInitializations
  }

  /**
   * Repeatedly attempt to elect leaders for multiple partitions until there are no more remaining partitions to retry.
   * @param partitions The partitions that we're trying to elect leaders for.
   * @param partitionLeaderElectionStrategy The election strategy to use.
   * @return A map of failed and successful elections. The keys are the topic partitions and the corresponding values are
   *         either the exception that was thrown or new leader & ISR.
   */
  private def electLeaderForPartitions(
    partitions: Seq[TopicPartition],
    partitionLeaderElectionStrategy: PartitionLeaderElectionStrategy
  ): Map[TopicPartition, Either[Throwable, LeaderAndIsr]] = {
    var remaining = partitions
    val finishedElections = mutable.Map.empty[TopicPartition, Either[Throwable, LeaderAndIsr]]

    while (remaining.nonEmpty) {
      val (finished, updatesToRetry) = doElectLeaderForPartitions(remaining, partitionLeaderElectionStrategy)
      remaining = updatesToRetry

      finished.foreach {
        case (partition, Left(e)) =>
          logFailedStateChange(partition, partitionState(partition), OnlinePartition, e)
        case (_, Right(_)) => // Ignore; success so no need to log failed state change
      }

      finishedElections ++= finished

      if (remaining.nonEmpty)
        logger.info(s"Retrying leader election with strategy $partitionLeaderElectionStrategy for partitions $remaining")
    }

    finishedElections.toMap
  }

  /**
   * Try to elect leaders for multiple partitions.
   * Electing a leader for a partition updates partition state in zookeeper.
   *
   * @param partitions The partitions that we're trying to elect leaders for.
   * @param partitionLeaderElectionStrategy The election strategy to use.
   * @return A tuple of two values:
   *         1. The partitions and the expected leader and isr that successfully had a leader elected. And exceptions
   *         corresponding to failed elections that should not be retried.
   *         2. The partitions that we should retry due to a zookeeper BADVERSION conflict. Version conflicts can occur if
   *         the partition leader updated partition state while the controller attempted to update partition state.
   */
  private def doElectLeaderForPartitions(
    partitions: Seq[TopicPartition],
    partitionLeaderElectionStrategy: PartitionLeaderElectionStrategy
  ): (Map[TopicPartition, Either[Exception, LeaderAndIsr]], Seq[TopicPartition]) = {
    val getDataResponses = try {
      // 批量获取ZooKeeper中给定分区的znode节点数据
      zkClient.getTopicPartitionStatesRaw(partitions)
    } catch {
      case e: Exception =>
        return (partitions.iterator.map(_ -> Left(e)).toMap, Seq.empty)
    }
    // 构建两个容器，分别保存可选举Leader分区列表和选举失败分区列表
    val failedElections = mutable.Map.empty[TopicPartition, Either[Exception, LeaderAndIsr]]
    val validLeaderAndIsrs = mutable.Buffer.empty[(TopicPartition, LeaderAndIsr)]

    // 遍历每个分区的znode节点数据
    getDataResponses.foreach { getDataResponse =>
      val partition = getDataResponse.ctx.get.asInstanceOf[TopicPartition]
      val currState = partitionState(partition)
      // 如果成功拿到znode节点数据
      if (getDataResponse.resultCode == Code.OK) {
        TopicPartitionStateZNode.decode(getDataResponse.data, getDataResponse.stat) match {
          // 节点数据中含Leader和ISR信息
          case Some(leaderIsrAndControllerEpoch) =>
            // 如果节点数据的Controller Epoch值大于当前Controller Epoch值
            if (leaderIsrAndControllerEpoch.controllerEpoch > controllerContext.epoch) {
              val failMsg = s"Aborted leader election for partition $partition since the LeaderAndIsr path was " +
                s"already written by another controller. This probably means that the current controller $controllerId went through " +
                s"a soft failure and another controller was elected with epoch ${leaderIsrAndControllerEpoch.controllerEpoch}."
              // 将该分区加入到选举失败分区列表
              failedElections.put(partition, Left(new StateChangeFailedException(failMsg)))
            } else {
              // 将该分区加入到可选举Leader分区列表
              validLeaderAndIsrs += partition -> leaderIsrAndControllerEpoch.leaderAndIsr
            }

          // 如果节点数据不含Leader和ISR信息
          case None =>
            val exception = new StateChangeFailedException(s"LeaderAndIsr information doesn't exist for partition $partition in $currState state")
            // 将该分区加入到选举失败分区列表
            failedElections.put(partition, Left(exception))
        }

        // 如果没有拿到znode节点数据，则将该分区加入到选举失败分区列表
      } else if (getDataResponse.resultCode == Code.NONODE) {
        val exception = new StateChangeFailedException(s"LeaderAndIsr information doesn't exist for partition $partition in $currState state")
        failedElections.put(partition, Left(exception))
      } else {
        failedElections.put(partition, Left(getDataResponse.resultException.get))
      }
    }

    if (validLeaderAndIsrs.isEmpty) {
      return (failedElections.toMap, Seq.empty)
    }

    // 开始选举Leader，并根据有无Leader将分区进行分区
    val (partitionsWithoutLeaders, partitionsWithLeaders) = partitionLeaderElectionStrategy match {
      case OfflinePartitionLeaderElectionStrategy(allowUnclean) =>
        val partitionsWithUncleanLeaderElectionState = collectUncleanLeaderElectionState(
          validLeaderAndIsrs,
          allowUnclean
        )
        // 为OffinePartition分区选举Leader
        leaderForOffline(controllerContext, partitionsWithUncleanLeaderElectionState).partition(_.leaderAndIsr.isEmpty)
      case ReassignPartitionLeaderElectionStrategy =>
        // 为副本重分配的分区选举Leader
        leaderForReassign(controllerContext, validLeaderAndIsrs).partition(_.leaderAndIsr.isEmpty)
      case PreferredReplicaPartitionLeaderElectionStrategy =>
        // 为分区执行Preferred副本Leader选举
        leaderForPreferredReplica(controllerContext, validLeaderAndIsrs).partition(_.leaderAndIsr.isEmpty)
      case ControlledShutdownPartitionLeaderElectionStrategy =>
        // 为因Broker正常关闭而受影响的分区选举Leader
        leaderForControlledShutdown(controllerContext, validLeaderAndIsrs).partition(_.leaderAndIsr.isEmpty)
    }
    // 将所有选举失败的分区全部加入到Leader选举失败分区列表
    partitionsWithoutLeaders.foreach { electionResult =>
      val partition = electionResult.topicPartition
      val failMsg = s"Failed to elect leader for partition $partition under strategy $partitionLeaderElectionStrategy"
      failedElections.put(partition, Left(new StateChangeFailedException(failMsg)))
    }
    val recipientsPerPartition = partitionsWithLeaders.map(result => result.topicPartition -> result.liveReplicas).toMap
    val adjustedLeaderAndIsrs = partitionsWithLeaders.map(result => result.topicPartition -> result.leaderAndIsr.get).toMap
    // 使用新选举的Leader和ISR信息更新ZooKeeper上分区的znode节点数据
    val UpdateLeaderAndIsrResult(finishedUpdates, updatesToRetry) = zkClient.updateLeaderAndIsr(
      adjustedLeaderAndIsrs, controllerContext.epoch, controllerContext.epochZkVersion)
    // 对于ZooKeeper znode节点数据更新成功的分区，封装对应的Leader和ISR信息
    // 构建LeaderAndIsr请求，并将该请求加入到Controller待发送请求集合
    // 等待后续统一发送
    finishedUpdates.forKeyValue { (partition, result) =>
      result.foreach { leaderAndIsr =>
        val replicaAssignment = controllerContext.partitionFullReplicaAssignment(partition)
        val leaderIsrAndControllerEpoch = LeaderIsrAndControllerEpoch(leaderAndIsr, controllerContext.epoch)
        // 更新partitionLeaderInfo中的记录
        controllerContext.putPartitionLeadershipInfo(partition, leaderIsrAndControllerEpoch)
        // 添加LeaderAndISRRequest，待发送
        controllerBrokerRequestBatch.addLeaderAndIsrRequestForBrokers(recipientsPerPartition(partition), partition,
          leaderIsrAndControllerEpoch, replicaAssignment, isNew = false)
      }
    }

<<<<<<< HEAD
    // 返回选举结果，包括成功选举并更新ZooKeeper节点的分区、选举失败分区以及 ZooKeeper节点更新失败的分区
=======
    if (isDebugEnabled) {
      updatesToRetry.foreach { partition =>
        debug(s"Controller failed to elect leader for partition $partition. " +
          s"Attempted to write state ${adjustedLeaderAndIsrs(partition)}, but failed with bad ZK version. This will be retried.")
      }
    }

>>>>>>> 63ea5db9
    (finishedUpdates ++ failedElections, updatesToRetry)
  }

  /* For the provided set of topic partition and partition sync state it attempts to determine if unclean
   * leader election should be performed. Unclean election should be performed if there are no live
   * replica which are in sync and unclean leader election is allowed (allowUnclean parameter is true or
   * the topic has been configured to allow unclean election).
   *
   * @param leaderIsrAndControllerEpochs set of partition to determine if unclean leader election should be
   *                                     allowed
   * @param allowUnclean whether to allow unclean election without having to read the topic configuration
   * @return a sequence of three element tuple:
   *         1. topic partition
   *         2. leader, isr and controller epoc. Some means election should be performed
   *         3. allow unclean
   */
  private def collectUncleanLeaderElectionState(
    leaderAndIsrs: Seq[(TopicPartition, LeaderAndIsr)],
    allowUnclean: Boolean
  ): Seq[(TopicPartition, Option[LeaderAndIsr], Boolean)] = {
    val (partitionsWithNoLiveInSyncReplicas, partitionsWithLiveInSyncReplicas) = leaderAndIsrs.partition {
      case (partition, leaderAndIsr) =>
        val liveInSyncReplicas = leaderAndIsr.isr.filter(controllerContext.isReplicaOnline(_, partition))
        liveInSyncReplicas.isEmpty
    }

    val electionForPartitionWithoutLiveReplicas = if (allowUnclean) {
      partitionsWithNoLiveInSyncReplicas.map { case (partition, leaderAndIsr) =>
        (partition, Option(leaderAndIsr), true)
      }
    } else {
      val (logConfigs, failed) = zkClient.getLogConfigs(
        partitionsWithNoLiveInSyncReplicas.iterator.map { case (partition, _) => partition.topic }.toSet,
        config.originals()
      )

      partitionsWithNoLiveInSyncReplicas.map { case (partition, leaderAndIsr) =>
        if (failed.contains(partition.topic)) {
          logFailedStateChange(partition, partitionState(partition), OnlinePartition, failed(partition.topic))
          (partition, None, false)
        } else {
          (
            partition,
            Option(leaderAndIsr),
            logConfigs(partition.topic).uncleanLeaderElectionEnable.booleanValue()
          )
        }
      }
    }

    electionForPartitionWithoutLiveReplicas ++
    partitionsWithLiveInSyncReplicas.map { case (partition, leaderAndIsr) =>
      (partition, Option(leaderAndIsr), false)
    }
  }

  private def logInvalidTransition(partition: TopicPartition, targetState: PartitionState): Unit = {
    val currState = partitionState(partition)
    val e = new IllegalStateException(s"Partition $partition should be in one of " +
      s"${targetState.validPreviousStates.mkString(",")} states before moving to $targetState state. Instead it is in " +
      s"$currState state")
    logFailedStateChange(partition, currState, targetState, e)
  }

  private def logFailedStateChange(partition: TopicPartition, currState: PartitionState, targetState: PartitionState, code: Code): Unit = {
    logFailedStateChange(partition, currState, targetState, KeeperException.create(code))
  }

  private def logFailedStateChange(partition: TopicPartition, currState: PartitionState, targetState: PartitionState, t: Throwable): Unit = {
    stateChangeLogger.withControllerEpoch(controllerContext.epoch)
      .error(s"Controller $controllerId epoch ${controllerContext.epoch} failed to change state for partition $partition " +
        s"from $currState to $targetState", t)
  }
}

//  Kafka 为分区选举 Leader 的大体思路了: 找出AR 列表（或给定副本列表）中首个处于存活状态，且在 ISR 列表的副本，将其作为新Leader
object PartitionLeaderElectionAlgorithms {
  // assignment: 这是分区的副本列表。
  // isr:它保存了分区所有与 Leader 副本保持同步的副本列表。
  // liveReplicas:它保存了该分区下所有处于存活状态的副本。
  // uncleanLeaderElectionEnabled:所谓的 Unclean Leader 选举，是指在 ISR 列表为空的情况下，Kafka 选择一个非 ISR 副本作为新的 Leader。
  def offlinePartitionLeaderElection(assignment: Seq[Int], isr: Seq[Int], liveReplicas: Set[Int], uncleanLeaderElectionEnabled: Boolean, controllerContext: ControllerContext): Option[Int] = {
    // 从当前分区副本列表中寻找首个处于存活状态的ISR副本
    // 1. 该副本是存活状态，即副本所在的 Broker 依然在运行中 2. 该副本在 ISR 列表中。
    assignment.find(id => liveReplicas.contains(id) && isr.contains(id)).orElse {
      // 如果找不到满足条件的副本，查看是否允许Unclean Leader选举
      // 即Broker端参数unclean.leader.election.enable是否等于true
      if (uncleanLeaderElectionEnabled) {
        // 选择当前副本列表中的第一个存活副本作为Leader
        val leaderOpt = assignment.find(liveReplicas.contains)
        if (leaderOpt.isDefined)
          controllerContext.stats.uncleanLeaderElectionRate.mark()
        leaderOpt
      } else {
        None // 如果不允许Unclean Leader选举，则返回None表示无法选举Leader
      }
    }
  }

  def reassignPartitionLeaderElection(reassignment: Seq[Int], isr: Seq[Int], liveReplicas: Set[Int]): Option[Int] = {
    reassignment.find(id => liveReplicas.contains(id) && isr.contains(id))
  }

  def preferredReplicaPartitionLeaderElection(assignment: Seq[Int], isr: Seq[Int], liveReplicas: Set[Int]): Option[Int] = {
    assignment.headOption.filter(id => liveReplicas.contains(id) && isr.contains(id))
  }

  def controlledShutdownPartitionLeaderElection(assignment: Seq[Int], isr: Seq[Int], liveReplicas: Set[Int], shuttingDownBrokers: Set[Int]): Option[Int] = {
    assignment.find(id => liveReplicas.contains(id) && isr.contains(id) && !shuttingDownBrokers.contains(id))
  }
}

// 分区Leader选举策略接口
sealed trait PartitionLeaderElectionStrategy
// 离线分区Leader选举策略 - 因为 Leader 副本下线而引发的分区 Leader选举。
final case class OfflinePartitionLeaderElectionStrategy(allowUnclean: Boolean) extends PartitionLeaderElectionStrategy
// 分区副本重分配Leader选举策略 - 因为执行分区副本重分配操作而引发的分区 Leader 选举。
final case object ReassignPartitionLeaderElectionStrategy extends PartitionLeaderElectionStrategy
// 分区Preferred副本Leader选举策略 - 因为执行 Preferred 副本 Leader选举而引发的分区 Leader 选举。
final case object PreferredReplicaPartitionLeaderElectionStrategy extends PartitionLeaderElectionStrategy
// Broker Controlled关闭时Leader选举策略 - 因为正常关闭 Broker 而引发的分区 Leader 选举。
final case object ControlledShutdownPartitionLeaderElectionStrategy extends PartitionLeaderElectionStrategy

sealed trait PartitionState {
  def state: Byte // 状态序号，无实际用途
  def validPreviousStates: Set[PartitionState]  // 合法前置状态集合
}

// 分区被创建后被设置成这个状态，表明它是一个全新的分区对象
case object NewPartition extends PartitionState {
  val state: Byte = 0
  val validPreviousStates: Set[PartitionState] = Set(NonExistentPartition)
}

// 分区正式提供服务时所处的状态
case object OnlinePartition extends PartitionState {
  val state: Byte = 1
  val validPreviousStates: Set[PartitionState] = Set(NewPartition, OnlinePartition, OfflinePartition)
}

// 分区下线后所处的状态
case object OfflinePartition extends PartitionState {
  val state: Byte = 2
  val validPreviousStates: Set[PartitionState] = Set(NewPartition, OnlinePartition, OfflinePartition)
}

// 分区被删除，并且从分区状态机移除后所处的状态
case object NonExistentPartition extends PartitionState {
  val state: Byte = 3
  val validPreviousStates: Set[PartitionState] = Set(OfflinePartition)
}<|MERGE_RESOLUTION|>--- conflicted
+++ resolved
@@ -497,9 +497,6 @@
       }
     }
 
-<<<<<<< HEAD
-    // 返回选举结果，包括成功选举并更新ZooKeeper节点的分区、选举失败分区以及 ZooKeeper节点更新失败的分区
-=======
     if (isDebugEnabled) {
       updatesToRetry.foreach { partition =>
         debug(s"Controller failed to elect leader for partition $partition. " +
@@ -507,7 +504,7 @@
       }
     }
 
->>>>>>> 63ea5db9
+    // 返回选举结果，包括成功选举并更新ZooKeeper节点的分区、选举失败分区以及 ZooKeeper节点更新失败的分区
     (finishedUpdates ++ failedElections, updatesToRetry)
   }
 
